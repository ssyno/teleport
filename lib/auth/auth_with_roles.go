--- conflicted
+++ resolved
@@ -1484,34 +1484,6 @@
 	return node, nil
 }
 
-<<<<<<< HEAD
-=======
-func stringCompare(a string, b string, isDesc bool) bool {
-	if isDesc {
-		return a > b
-	}
-	return a < b
-}
-
-func unifiedNameCompare(a types.ResourceWithLabels, b types.ResourceWithLabels, isDesc bool) bool {
-	var nameA, nameB string
-	resourceA, ok := a.(types.Server)
-	if ok {
-		nameA = resourceA.GetHostname()
-	} else {
-		nameA = a.GetName()
-	}
-
-	resourceB, ok := b.(types.Server)
-	if ok {
-		nameB = resourceB.GetHostname()
-	} else {
-		nameB = b.GetName()
-	}
-
-	return stringCompare(nameA, nameB, isDesc)
-}
-
 func (s *ServerWithRoles) MakePaginatedResources(requestType string, resources []types.ResourceWithLabels) ([]*proto.PaginatedResource, error) {
 	paginatedResources := make([]*proto.PaginatedResource, 0, len(resources))
 	for _, resource := range resources {
@@ -1617,14 +1589,13 @@
 	return paginatedResources, nil
 }
 
->>>>>>> 408a027e
 // ListUnifiedResources returns a paginated list of unified resources filtered by user access.
 func (a *ServerWithRoles) ListUnifiedResources(ctx context.Context, req *proto.ListUnifiedResourcesRequest) (*proto.ListUnifiedResourcesResponse, error) {
 	// Fetch full list of resources in the backend.
 	var elapsedFetch time.Duration
 	var elapsedFilter time.Duration
-	var unifiedResources []types.ResourceWithLabels
-	var filteredResources []types.ResourceWithLabels
+	var unifiedResources types.ResourcesWithLabels
+	var filteredResources types.ResourcesWithLabels
 
 	defer func() {
 		log.WithFields(logrus.Fields{
@@ -1644,12 +1615,7 @@
 
 	elapsedFetch = time.Since(startFetch)
 
-<<<<<<< HEAD
-	// Filter resources to return the ones for the connected identity.
-	filteredResources := make(types.ResourcesWithLabels, 0)
-=======
-	filteredResources = make([]types.ResourceWithLabels, 0)
->>>>>>> 408a027e
+	filteredResources = make(types.ResourcesWithLabels, 0)
 	startFilter := time.Now()
 	for _, resource := range unifiedResources {
 		switch r := resource.(type) {
