/*
 * Teleport
 * Copyright (C) 2023  Gravitational, Inc.
 *
 * This program is free software: you can redistribute it and/or modify
 * it under the terms of the GNU Affero General Public License as published by
 * the Free Software Foundation, either version 3 of the License, or
 * (at your option) any later version.
 *
 * This program is distributed in the hope that it will be useful,
 * but WITHOUT ANY WARRANTY; without even the implied warranty of
 * MERCHANTABILITY or FITNESS FOR A PARTICULAR PURPOSE.  See the
 * GNU Affero General Public License for more details.
 *
 * You should have received a copy of the GNU Affero General Public License
 * along with this program.  If not, see <http://www.gnu.org/licenses/>.
 */

package events

import (
	"encoding/json"

	"github.com/gravitational/trace"
	log "github.com/sirupsen/logrus"

	"github.com/gravitational/teleport/api/types/events"
	apiutils "github.com/gravitational/teleport/api/utils"
	"github.com/gravitational/teleport/lib/utils"
)

// FromEventFields converts from the typed dynamic representation
// to the new typed interface-style representation.
//
// This is mainly used to convert from the backend format used by
// our various event backends.
func FromEventFields(fields EventFields) (events.AuditEvent, error) {
	data, err := json.Marshal(fields)
	if err != nil {
		return nil, trace.Wrap(err)
	}

	getFieldEmpty := func(field string) string {
		i, ok := fields[field]
		if !ok {
			return ""
		}
		s, _ := i.(string)
		return s
	}

	eventType := getFieldEmpty(EventType)
	var e events.AuditEvent

	switch eventType {
	case SessionPrintEvent:
		e = &events.SessionPrint{}
	case SessionStartEvent:
		e = &events.SessionStart{}
	case SessionEndEvent:
		e = &events.SessionEnd{}
	case SessionUploadEvent:
		e = &events.SessionUpload{}
	case SessionJoinEvent:
		e = &events.SessionJoin{}
	case SessionLeaveEvent:
		e = &events.SessionLeave{}
	case SessionDataEvent:
		e = &events.SessionData{}
	case ClientDisconnectEvent:
		e = &events.ClientDisconnect{}
	case UserLoginEvent:
		e = &events.UserLogin{}
	case UserDeleteEvent:
		e = &events.UserDelete{}
	case UserCreateEvent:
		e = &events.UserCreate{}
	case UserUpdatedEvent:
		e = &events.UserUpdate{}
	case UserPasswordChangeEvent:
		e = &events.UserPasswordChange{}
	case AccessRequestCreateEvent:
		e = &events.AccessRequestCreate{}
	case AccessRequestReviewEvent:
		// note: access_request.review is a custom code applied on top of the same data as the access_request.create event
		//       and they are thus functionally identical. There exists no direct gRPC version of access_request.review.
		e = &events.AccessRequestCreate{}
	case AccessRequestUpdateEvent:
		e = &events.AccessRequestCreate{}
	case AccessRequestResourceSearch:
		e = &events.AccessRequestResourceSearch{}
	case BillingCardCreateEvent:
		e = &events.BillingCardCreate{}
	case BillingCardUpdateEvent:
		e = &events.BillingCardCreate{}
	case BillingCardDeleteEvent:
		e = &events.BillingCardDelete{}
	case BillingInformationUpdateEvent:
		e = &events.BillingInformationUpdate{}
	case ResetPasswordTokenCreateEvent:
		e = &events.UserTokenCreate{}
	case ExecEvent:
		e = &events.Exec{}
	case SubsystemEvent:
		e = &events.Subsystem{}
	case X11ForwardEvent:
		e = &events.X11Forward{}
	case PortForwardEvent:
		e = &events.PortForward{}
	case AuthAttemptEvent:
		e = &events.AuthAttempt{}
	case SCPEvent:
		e = &events.SCP{}
	case ResizeEvent:
		e = &events.Resize{}
	case SessionCommandEvent:
		e = &events.SessionCommand{}
	case SessionDiskEvent:
		e = &events.SessionDisk{}
	case SessionNetworkEvent:
		e = &events.SessionNetwork{}
	case RoleCreatedEvent:
		e = &events.RoleCreate{}
	case RoleUpdatedEvent:
		e = &events.RoleUpdate{}
	case RoleDeletedEvent:
		e = &events.RoleDelete{}
	case TrustedClusterCreateEvent:
		e = &events.TrustedClusterCreate{}
	case TrustedClusterDeleteEvent:
		e = &events.TrustedClusterDelete{}
	case TrustedClusterTokenCreateEvent:
		//nolint:staticcheck // We still need to support viewing the deprecated event
		//type for backwards compatibility.
		e = &events.TrustedClusterTokenCreate{}
	case ProvisionTokenCreateEvent:
		e = &events.ProvisionTokenCreate{}
	case GithubConnectorCreatedEvent:
		e = &events.GithubConnectorCreate{}
	case GithubConnectorUpdatedEvent:
		e = &events.GithubConnectorUpdate{}
	case GithubConnectorDeletedEvent:
		e = &events.GithubConnectorDelete{}
	case OIDCConnectorCreatedEvent:
		e = &events.OIDCConnectorCreate{}
	case OIDCConnectorUpdatedEvent:
		e = &events.OIDCConnectorUpdate{}
	case OIDCConnectorDeletedEvent:
		e = &events.OIDCConnectorDelete{}
	case SAMLConnectorCreatedEvent:
		e = &events.SAMLConnectorCreate{}
	case SAMLConnectorUpdatedEvent:
		e = &events.SAMLConnectorUpdate{}
	case SAMLConnectorDeletedEvent:
		e = &events.SAMLConnectorDelete{}
	case SessionRejectedEvent:
		e = &events.SessionReject{}
	case AppSessionStartEvent:
		e = &events.AppSessionStart{}
	case AppSessionEndEvent:
		e = &events.AppSessionEnd{}
	case AppSessionChunkEvent:
		e = &events.AppSessionChunk{}
	case AppSessionRequestEvent:
		e = &events.AppSessionRequest{}
	case AppSessionDynamoDBRequestEvent:
		e = &events.AppSessionDynamoDBRequest{}
	case AppCreateEvent:
		e = &events.AppCreate{}
	case AppUpdateEvent:
		e = &events.AppUpdate{}
	case AppDeleteEvent:
		e = &events.AppDelete{}
	case DatabaseCreateEvent:
		e = &events.DatabaseCreate{}
	case DatabaseUpdateEvent:
		e = &events.DatabaseUpdate{}
	case DatabaseDeleteEvent:
		e = &events.DatabaseDelete{}
	case DatabaseSessionStartEvent:
		e = &events.DatabaseSessionStart{}
	case DatabaseSessionEndEvent:
		e = &events.DatabaseSessionEnd{}
	case DatabaseSessionQueryEvent, DatabaseSessionQueryFailedEvent:
		e = &events.DatabaseSessionQuery{}
	case DatabaseSessionMalformedPacketEvent:
		e = &events.DatabaseSessionMalformedPacket{}
	case DatabaseSessionPostgresParseEvent:
		e = &events.PostgresParse{}
	case DatabaseSessionPostgresBindEvent:
		e = &events.PostgresBind{}
	case DatabaseSessionPostgresExecuteEvent:
		e = &events.PostgresExecute{}
	case DatabaseSessionPostgresCloseEvent:
		e = &events.PostgresClose{}
	case DatabaseSessionPostgresFunctionEvent:
		e = &events.PostgresFunctionCall{}
	case DatabaseSessionMySQLStatementPrepareEvent:
		e = &events.MySQLStatementPrepare{}
	case DatabaseSessionMySQLStatementExecuteEvent:
		e = &events.MySQLStatementExecute{}
	case DatabaseSessionMySQLStatementSendLongDataEvent:
		e = &events.MySQLStatementSendLongData{}
	case DatabaseSessionMySQLStatementCloseEvent:
		e = &events.MySQLStatementClose{}
	case DatabaseSessionMySQLStatementResetEvent:
		e = &events.MySQLStatementReset{}
	case DatabaseSessionMySQLStatementFetchEvent:
		e = &events.MySQLStatementFetch{}
	case DatabaseSessionMySQLStatementBulkExecuteEvent:
		e = &events.MySQLStatementBulkExecute{}
	case DatabaseSessionMySQLInitDBEvent:
		e = &events.MySQLInitDB{}
	case DatabaseSessionMySQLCreateDBEvent:
		e = &events.MySQLCreateDB{}
	case DatabaseSessionMySQLDropDBEvent:
		e = &events.MySQLDropDB{}
	case DatabaseSessionMySQLShutDownEvent:
		e = &events.MySQLShutDown{}
	case DatabaseSessionMySQLProcessKillEvent:
		e = &events.MySQLProcessKill{}
	case DatabaseSessionMySQLDebugEvent:
		e = &events.MySQLDebug{}
	case DatabaseSessionMySQLRefreshEvent:
		e = &events.MySQLRefresh{}
	case DatabaseSessionSQLServerRPCRequestEvent:
		e = &events.SQLServerRPCRequest{}
	case DatabaseSessionElasticsearchRequestEvent:
		e = &events.ElasticsearchRequest{}
	case DatabaseSessionOpenSearchRequestEvent:
		e = &events.OpenSearchRequest{}
	case DatabaseSessionDynamoDBRequestEvent:
		e = &events.DynamoDBRequest{}
	case KubeRequestEvent:
		e = &events.KubeRequest{}
	case MFADeviceAddEvent:
		e = &events.MFADeviceAdd{}
	case MFADeviceDeleteEvent:
		e = &events.MFADeviceDelete{}
	case DeviceEvent: // Kept for backwards compatibility.
		e = &events.DeviceEvent{}
	case DeviceCreateEvent, DeviceDeleteEvent, DeviceUpdateEvent,
		DeviceEnrollEvent, DeviceAuthenticateEvent,
		DeviceEnrollTokenCreateEvent:
		e = &events.DeviceEvent2{}
	case LockCreatedEvent:
		e = &events.LockCreate{}
	case LockDeletedEvent:
		e = &events.LockDelete{}
	case RecoveryCodeGeneratedEvent:
		e = &events.RecoveryCodeGenerate{}
	case RecoveryCodeUsedEvent:
		e = &events.RecoveryCodeUsed{}
	case RecoveryTokenCreateEvent:
		e = &events.UserTokenCreate{}
	case PrivilegeTokenCreateEvent:
		e = &events.UserTokenCreate{}
	case WindowsDesktopSessionStartEvent:
		e = &events.WindowsDesktopSessionStart{}
	case WindowsDesktopSessionEndEvent:
		e = &events.WindowsDesktopSessionEnd{}
	case DesktopClipboardSendEvent:
		e = &events.DesktopClipboardSend{}
	case DesktopClipboardReceiveEvent:
		e = &events.DesktopClipboardReceive{}
	case SessionConnectEvent:
		e = &events.SessionConnect{}
	case AccessRequestDeleteEvent:
		e = &events.AccessRequestDelete{}
	case CertificateCreateEvent:
		e = &events.CertificateCreate{}
	case RenewableCertificateGenerationMismatchEvent:
		e = &events.RenewableCertificateGenerationMismatch{}
	case SFTPEvent:
		e = &events.SFTP{}
	case UpgradeWindowStartUpdateEvent:
		e = &events.UpgradeWindowStartUpdate{}
	case SessionRecordingAccessEvent:
		e = &events.SessionRecordingAccess{}
	case SSMRunEvent:
		e = &events.SSMRun{}
	case KubernetesClusterCreateEvent:
		e = &events.KubernetesClusterCreate{}
	case KubernetesClusterUpdateEvent:
		e = &events.KubernetesClusterUpdate{}
	case KubernetesClusterDeleteEvent:
		e = &events.KubernetesClusterDelete{}
	case DesktopSharedDirectoryStartEvent:
		e = &events.DesktopSharedDirectoryStart{}
	case DesktopSharedDirectoryReadEvent:
		e = &events.DesktopSharedDirectoryRead{}
	case DesktopSharedDirectoryWriteEvent:
		e = &events.DesktopSharedDirectoryWrite{}
	case BotJoinEvent:
		e = &events.BotJoin{}
	case InstanceJoinEvent:
		e = &events.InstanceJoin{}
	case BotCreateEvent:
		e = &events.BotCreate{}
	case BotUpdateEvent:
		e = &events.BotUpdate{}
	case BotDeleteEvent:
		e = &events.BotDelete{}
	case LoginRuleCreateEvent:
		e = &events.LoginRuleCreate{}
	case LoginRuleDeleteEvent:
		e = &events.LoginRuleDelete{}
	case SAMLIdPAuthAttemptEvent:
		e = &events.SAMLIdPAuthAttempt{}
	case SAMLIdPServiceProviderCreateEvent:
		e = &events.SAMLIdPServiceProviderCreate{}
	case SAMLIdPServiceProviderUpdateEvent:
		e = &events.SAMLIdPServiceProviderUpdate{}
	case SAMLIdPServiceProviderDeleteEvent:
		e = &events.SAMLIdPServiceProviderDelete{}
	case SAMLIdPServiceProviderDeleteAllEvent:
		e = &events.SAMLIdPServiceProviderDeleteAll{}
	case OktaGroupsUpdateEvent:
		e = &events.OktaResourcesUpdate{}
	case OktaApplicationsUpdateEvent:
		e = &events.OktaResourcesUpdate{}
	case OktaSyncFailureEvent:
		e = &events.OktaSyncFailure{}
	case OktaAssignmentProcessEvent:
		e = &events.OktaAssignmentResult{}
	case OktaAssignmentCleanupEvent:
		e = &events.OktaAssignmentResult{}
	case AccessListCreateEvent:
		e = &events.AccessListCreate{}
	case AccessListUpdateEvent:
		e = &events.AccessListUpdate{}
	case AccessListDeleteEvent:
		e = &events.AccessListDelete{}
	case AccessListReviewEvent:
		e = &events.AccessListReview{}
	case AccessListMemberCreateEvent:
		e = &events.AccessListMemberCreate{}
	case AccessListMemberUpdateEvent:
		e = &events.AccessListMemberUpdate{}
	case AccessListMemberDeleteEvent:
		e = &events.AccessListMemberDelete{}
	case AccessListMemberDeleteAllForAccessListEvent:
		e = &events.AccessListMemberDeleteAllForAccessList{}
	case SecReportsAuditQueryRunEvent:
		e = &events.AuditQueryRun{}
	case SecReportsReportRunEvent:
		e = &events.SecurityReportRun{}
	case ExternalAuditStorageEnableEvent:
		e = &events.ExternalAuditStorageEnable{}
	case ExternalAuditStorageDisableEvent:
		e = &events.ExternalAuditStorageDisable{}
<<<<<<< HEAD
	case SPIFFESVIDIssuedEvent:
		e = &events.SPIFFESVIDIssued{}
=======
	case CreateMFAAuthChallengeEvent:
		e = &events.CreateMFAAuthChallenge{}
	case ValidateMFAAuthResponseEvent:
		e = &events.ValidateMFAAuthResponse{}
>>>>>>> f4791f61

	case UnknownEvent:
		e = &events.Unknown{}

	case CassandraBatchEventCode:
		e = &events.CassandraBatch{}
	case CassandraRegisterEventCode:
		e = &events.CassandraRegister{}
	case CassandraPrepareEventCode:
		e = &events.CassandraPrepare{}
	case CassandraExecuteEventCode:
		e = &events.CassandraExecute{}

	default:
		log.Errorf("Attempted to convert dynamic event of unknown type %q into protobuf event.", eventType)
		unknown := &events.Unknown{}
		if err := utils.FastUnmarshal(data, unknown); err != nil {
			return nil, trace.Wrap(err)
		}

		unknown.Type = UnknownEvent
		unknown.Code = UnknownCode
		unknown.UnknownType = eventType
		unknown.UnknownCode = getFieldEmpty(EventCode)
		unknown.Data = string(data)
		return unknown, nil
	}

	if err := utils.FastUnmarshal(data, e); err != nil {
		return nil, trace.Wrap(err)
	}

	return e, nil
}

// GetSessionID pulls the session ID from the events that have a
// SessionMetadata. For other events an empty string is returned.
func GetSessionID(event events.AuditEvent) string {
	var sessionID string

	if g, ok := event.(SessionMetadataGetter); ok {
		sessionID = g.GetSessionID()
	}

	return sessionID
}

// GetTeleportUser pulls the teleport user from the events that have a
// UserMetadata. For other events an empty string is returned.
func GetTeleportUser(event events.AuditEvent) string {
	type userGetter interface {
		GetUser() string
	}
	if g, ok := event.(userGetter); ok {
		return g.GetUser()
	}
	return ""
}

// ToEventFields converts from the typed interface-style event representation
// to the old dynamic map style representation in order to provide outer compatibility
// with existing public API routes when the backend is updated with the typed events.
func ToEventFields(event events.AuditEvent) (EventFields, error) {
	var fields EventFields
	if err := apiutils.ObjectToStruct(event, &fields); err != nil {
		return nil, trace.Wrap(err)
	}

	return fields, nil
}<|MERGE_RESOLUTION|>--- conflicted
+++ resolved
@@ -349,15 +349,12 @@
 		e = &events.ExternalAuditStorageEnable{}
 	case ExternalAuditStorageDisableEvent:
 		e = &events.ExternalAuditStorageDisable{}
-<<<<<<< HEAD
 	case SPIFFESVIDIssuedEvent:
 		e = &events.SPIFFESVIDIssued{}
-=======
 	case CreateMFAAuthChallengeEvent:
 		e = &events.CreateMFAAuthChallenge{}
 	case ValidateMFAAuthResponseEvent:
 		e = &events.ValidateMFAAuthResponse{}
->>>>>>> f4791f61
 
 	case UnknownEvent:
 		e = &events.Unknown{}
