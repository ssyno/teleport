// Copyright 2021 Gravitational, Inc
//
// Licensed under the Apache License, Version 2.0 (the "License");
<<<<<<< HEAD
// you ma&y not use this file except in compliance with the License.
// You may obtain a copy of the Li&cense at
=======
// you may not use this file except in compliance with the License.
// You may obtain a copy of the License at
>>>>>>> 750fe605
//
//      http://www.apache.org/licenses/LICENSE-2.0
//
// Unless required by applicable law or agreed to in writing, software
// distributed under the License is distributed on an "AS IS" BASIS,
// WITHOUT WARRANTIES OR CONDITIONS OF ANY KIND, either express or implied.
// See the License for the specific language governing permissions and
// limitations under the License.

mod consts;
mod flags;
mod scard;

use crate::errors::{
    invalid_data_error, not_implemented_error, try_error, NTSTATUS_OK, SPECIAL_NO_RESPONSE,
};
use crate::util;
use crate::vchan;
use crate::{
    Payload, SharedDirectoryAcknowledge, SharedDirectoryInfoRequest, SharedDirectoryInfoResponse,
};

use byteorder::{LittleEndian, ReadBytesExt, WriteBytesExt};
use consts::{
    CapabilityType, Component, DeviceType, FsInformationClassLevel, MajorFunction, MinorFunction,
    PacketId, DRIVE_CAPABILITY_VERSION_02, GENERAL_CAPABILITY_VERSION_02, NTSTATUS,
    SCARD_DEVICE_ID, SMARTCARD_CAPABILITY_VERSION_01, VERSION_MAJOR, VERSION_MINOR,
};
use num_traits::{FromPrimitive, ToPrimitive};
use rdp::core::mcs;
use rdp::core::tpkt;
use rdp::model::data::Message;
use rdp::model::error::Error as RdpError;
use rdp::model::error::*;
use std::collections::HashMap;
use std::convert::{TryFrom, TryInto};
use std::io::{Read, Write};

pub use consts::CHANNEL_NAME;

/// Client implements a device redirection (RDPDR) client, as defined in
/// https://winprotocoldoc.blob.core.windows.net/productionwindowsarchives/MS-RDPEFS/%5bMS-RDPEFS%5d.pdf
///
/// This client only supports a single smartcard device.
pub struct Client {
    vchan: vchan::Client,
    scard: scard::Client,

    allow_directory_sharing: bool,
    active_device_ids: Vec<u32>,

    // Functions for sending tdp messages to the browser client.
    tdp_sd_acknowledge: Box<dyn Fn(SharedDirectoryAcknowledge) -> RdpResult<()>>,
    tdp_sd_info_request: Box<dyn Fn(SharedDirectoryInfoRequest) -> RdpResult<()>>,

    // Completion-id-indexed maps of handlers for tdp messages coming from the browser client.
    pending_sd_info_resp_handlers: HashMap<
        u32,
        Box<dyn FnOnce(&mut Self, SharedDirectoryInfoResponse) -> RdpResult<Vec<Vec<u8>>>>,
    >,
}

impl Client {
    pub fn new(
        cert_der: Vec<u8>,
        key_der: Vec<u8>,
        pin: String,
        allow_directory_sharing: bool,

        tdp_sd_acknowledge: Box<dyn Fn(SharedDirectoryAcknowledge) -> RdpResult<()>>,
        tdp_sd_info_request: Box<dyn Fn(SharedDirectoryInfoRequest) -> RdpResult<()>>,
    ) -> Self {
        if allow_directory_sharing {
            debug!("creating rdpdr client with directory sharing enabled")
        } else {
            debug!("creating rdpdr client with directory sharing disabled")
        }
        Client {
            vchan: vchan::Client::new(),
            scard: scard::Client::new(cert_der, key_der, pin),

            allow_directory_sharing,
            active_device_ids: vec![],

            tdp_sd_acknowledge,
            tdp_sd_info_request,

            pending_sd_info_resp_handlers: HashMap::new(),
        }
    }
    /// Reads raw RDP messages sent on the rdpdr virtual channel and replies as necessary.
    pub fn read_and_reply<S: Read + Write>(
        &mut self,
        payload: tpkt::Payload,
        mcs: &mut mcs::Client<S>,
    ) -> RdpResult<()> {
        if let Some(mut payload) = self.vchan.read(payload)? {
            let header = SharedHeader::decode(&mut payload)?;
            if let Component::RDPDR_CTYP_PRN = header.component {
                warn!("got {:?} RDPDR header from RDP server, ignoring because we're not redirecting any printers", header);
                return Ok(());
            }
            let responses = match header.packet_id {
                PacketId::PAKID_CORE_SERVER_ANNOUNCE => {
                    self.handle_server_announce(&mut payload)?
                }
                PacketId::PAKID_CORE_SERVER_CAPABILITY => {
                    self.handle_server_capability(&mut payload)?
                }
                PacketId::PAKID_CORE_CLIENTID_CONFIRM => {
                    self.handle_client_id_confirm(&mut payload)?
                }
                PacketId::PAKID_CORE_DEVICE_REPLY => self.handle_device_reply(&mut payload)?,
                // Device IO request is where communication with the smartcard and shared drive actually happens.
                // Everything up to this point was negotiation (and smartcard device registration).
                PacketId::PAKID_CORE_DEVICE_IOREQUEST => {
                    self.handle_device_io_request(&mut payload)?
                }
                _ => {
                    // We don't implement the full set of messages.
                    error!(
                        "RDPDR packets {:?} are not implemented yet, ignoring",
                        header.packet_id
                    );
                    vec![]
                }
            };

            let chan = &CHANNEL_NAME.to_string();
            for resp in responses {
                mcs.write(chan, resp)?;
            }
        }
        Ok(())
    }

    fn handle_server_announce(&self, payload: &mut Payload) -> RdpResult<Vec<Vec<u8>>> {
        let req = ServerAnnounceRequest::decode(payload)?;
        debug!("got ServerAnnounceRequest {:?}", req);

        let resp = self.add_headers_and_chunkify(
            PacketId::PAKID_CORE_CLIENTID_CONFIRM,
            ClientAnnounceReply::new(req).encode()?,
        )?;
        debug!("sending client announce reply");
        Ok(resp)
    }

    fn handle_server_capability(&self, payload: &mut Payload) -> RdpResult<Vec<Vec<u8>>> {
        let req = ServerCoreCapabilityRequest::decode(payload)?;
        debug!("got {:?}", req);

        let resp = self.add_headers_and_chunkify(
            PacketId::PAKID_CORE_CLIENT_CAPABILITY,
            ClientCoreCapabilityResponse::new_response().encode()?,
        )?;
        debug!("sending client core capability response");
        Ok(resp)
    }

    fn handle_client_id_confirm(&mut self, payload: &mut Payload) -> RdpResult<Vec<Vec<u8>>> {
        let req = ServerClientIdConfirm::decode(payload)?;
        debug!("got ServerClientIdConfirm {:?}", req);

        // The smartcard initialization sequence that contains this message happens once at session startup,
        // and once when login succeeds. We only need to announce the smartcard once.
        let resp = if !self.active_device_ids.contains(&SCARD_DEVICE_ID) {
            self.push_active_device_id(SCARD_DEVICE_ID)?;
            self.add_headers_and_chunkify(
                PacketId::PAKID_CORE_DEVICELIST_ANNOUNCE,
                ClientDeviceListAnnounceRequest::new_smartcard(SCARD_DEVICE_ID).encode()?,
            )?
        } else {
            self.add_headers_and_chunkify(
                PacketId::PAKID_CORE_DEVICELIST_ANNOUNCE,
                ClientDeviceListAnnounceRequest::new_empty().encode()?,
            )?
        };
        debug!("replying with: {:?}", resp);
        Ok(resp)
    }

    fn handle_device_reply(&self, payload: &mut Payload) -> RdpResult<Vec<Vec<u8>>> {
        let req = ServerDeviceAnnounceResponse::decode(payload)?;
        debug!("got ServerDeviceAnnounceResponse: {:?}", req);

        if !self.active_device_ids.contains(&req.device_id) {
            (self.tdp_sd_acknowledge)(SharedDirectoryAcknowledge {
                err_code: 1,
                directory_id: req.device_id,
            })?;
            Err(invalid_data_error(&format!(
                "got ServerDeviceAnnounceResponse for unknown device_id {}",
                &req.device_id
            )))
        } else if req.result_code != NTSTATUS_OK {
            (self.tdp_sd_acknowledge)(SharedDirectoryAcknowledge {
                err_code: 1,
                directory_id: req.device_id,
            })?;
            Err(invalid_data_error(&format!(
                "got unsuccessful ServerDeviceAnnounceResponse result code NTSTATUS({})",
                &req.result_code
            )))
        } else {
            debug!("ServerDeviceAnnounceResponse was valid");
            if req.device_id != self.get_scard_device_id()? {
                (self.tdp_sd_acknowledge)(SharedDirectoryAcknowledge {
                    err_code: 0,
                    directory_id: req.device_id,
                })?;
            }
            Ok(vec![])
        }
    }

    fn handle_device_io_request(&mut self, payload: &mut Payload) -> RdpResult<Vec<Vec<u8>>> {
        let device_io_request = DeviceIoRequest::decode(payload)?;
        let major_function = device_io_request.major_function.clone();

        // Smartcard control only uses IRP_MJ_DEVICE_CONTROL; directory control uses IRP_MJ_DEVICE_CONTROL along with
        // all the other MajorFunctions supported by this Client. Therefore if we receive any major function when drive
        // redirection is not allowed, something has gone wrong. In such a case, we return an error as a security measure
        // to ensure directories are never shared when RBAC doesn't permit it.
        if major_function != MajorFunction::IRP_MJ_DEVICE_CONTROL && !self.allow_directory_sharing {
            return Err(Error::TryError(
                "received a drive redirection major function when drive redirection was not allowed"
                    .to_string(),
            ));
        }

        match major_function {
            MajorFunction::IRP_MJ_DEVICE_CONTROL => {
                let ioctl = DeviceControlRequest::decode(device_io_request, payload)?;
                let is_smart_card_op = ioctl.header.device_id == self.get_scard_device_id()?;
                debug!("got: {:?}", ioctl);

                // IRP_MJ_DEVICE_CONTROL is the one major function used by both the smartcard controller (always enabled)
                // and shared directory controller (potentially disabled by RBAC). Here we check that directory sharing
                // is enabled here before proceeding with any shared directory controls as an additional security measure.
                if !is_smart_card_op && !self.allow_directory_sharing {
                    return Err(Error::TryError("received a drive redirection major function when drive redirection was not allowed".to_string()));
                }
                let resp = if is_smart_card_op {
                    // Smart card control
                    let (code, res) = self.scard.ioctl(ioctl.io_control_code, payload)?;
                    if code == SPECIAL_NO_RESPONSE {
                        return Ok(vec![]);
                    }
                    DeviceControlResponse::new(&ioctl, code, res)
                } else {
                    // Drive redirection, mimic FreeRDP's "no-op"
                    // https://github.com/FreeRDP/FreeRDP/blob/511444a65e7aa2f537c5e531fa68157a50c1bd4d/channels/drive/client/drive_main.c#L677-L684
                    DeviceControlResponse::new(
                        &ioctl,
                        NTSTATUS::STATUS_SUCCESS.to_u32().unwrap(),
                        vec![],
                    )
                };
                debug!("replying with: {:?}", resp);
                let resp = self.add_headers_and_chunkify(
                    PacketId::PAKID_CORE_DEVICE_IOCOMPLETION,
                    resp.encode()?,
                )?;
                debug!("sending device IO response");
                Ok(resp)
            }
            MajorFunction::IRP_MJ_CREATE => {
                let rdp_req = ServerCreateDriveRequest::decode(device_io_request, payload)?;
                debug!("got: {:?}", rdp_req);

                // Send a TDP Shared Directory Info Request
                (self.tdp_sd_info_request)(SharedDirectoryInfoRequest::from(rdp_req.clone()))?;

                // Add a TDP Shared Directory Info Response handler to the handler cache.
                // When we receive a TDP Shared Directory Info Response with this completion_id,
                // this handler will be called.
                self.pending_sd_info_resp_handlers.insert(
                    rdp_req.device_io_request.completion_id,
                    Box::new(
                        |_cli: &mut Self,
                         res: SharedDirectoryInfoResponse|
                         -> RdpResult<Vec<Vec<u8>>> {
                            let _rdp_req = rdp_req;
                            debug!("got {:?}", res);
                            // TODO(isaiah): see https://github.com/FreeRDP/FreeRDP/blob/511444a65e7aa2f537c5e531fa68157a50c1bd4d/channels/drive/client/drive_file.c#L207

                            Ok(vec![])
                        },
                    ),
                );
                Ok(vec![])
            }
            _ => Err(invalid_data_error(&format!(
                // TODO(isaiah): send back a not implemented response(?)
                "got unsupported major_function in DeviceIoRequest: {:?}",
                &major_function
            ))),
        }
    }

    pub fn write_client_device_list_announce<S: Read + Write>(
        &mut self,
        req: ClientDeviceListAnnounce,
        mcs: &mut mcs::Client<S>,
    ) -> RdpResult<()> {
        self.push_active_device_id(req.device_list[0].device_id)?;
        debug!("sending new drive for redirection: {:?}", req);

        let responses =
            self.add_headers_and_chunkify(PacketId::PAKID_CORE_DEVICELIST_ANNOUNCE, req.encode()?)?;
        let chan = &CHANNEL_NAME.to_string();
        for resp in responses {
            mcs.write(chan, resp)?;
        }

        Ok(())
    }

    pub fn handle_tdp_sd_info_response<S: Read + Write>(
        &mut self,
        res: SharedDirectoryInfoResponse,
        mcs: &mut mcs::Client<S>,
    ) -> RdpResult<()> {
        if let Some(tdp_resp_handler) = self
            .pending_sd_info_resp_handlers
            .remove(&res.completion_id)
        {
            let rdp_responses = tdp_resp_handler(self, res)?;
            let chan = &CHANNEL_NAME.to_string();
            for resp in rdp_responses {
                mcs.write(chan, resp)?;
            }
            Ok(())
        } else {
            return Err(try_error(&format!(
                "received invalid completion id: {}",
                res.completion_id
            )));
        }
    }

    /// add_headers_and_chunkify takes an encoded PDU ready to be sent over a virtual channel (payload),
    /// adds on the Shared Header based the passed packet_id, adds the appropriate (virtual) Channel PDU Header,
    /// and splits the entire payload into chunks if the payload exceeds the maximum size.
    fn add_headers_and_chunkify(
        &self,
        packet_id: PacketId,
        payload: Vec<u8>,
    ) -> RdpResult<Vec<Vec<u8>>> {
        let mut inner = SharedHeader::new(Component::RDPDR_CTYP_CORE, packet_id).encode()?;
        inner.extend_from_slice(&payload);
        self.vchan.add_header_and_chunkify(None, inner)
    }

    fn push_active_device_id(&mut self, device_id: u32) -> RdpResult<()> {
        if self.active_device_ids.contains(&device_id) {
            return Err(RdpError::TryError(format!(
                "attempted to add a duplicate device_id {} to active_device_ids {:?}",
                device_id, self.active_device_ids
            )));
        }
        self.active_device_ids.push(device_id);
        Ok(())
    }

    fn get_scard_device_id(&self) -> RdpResult<u32> {
        // We always push it into the list first
        if self.active_device_ids.len() >= 1 {
            return Ok(self.active_device_ids[0]);
        }
        return Err(RdpError::TryError("no active device ids".to_string()));
    }
}

/// 2.2.1.1 Shared Header (RDPDR_HEADER)
/// This header is present at the beginning of every message in sent over the rdpdr virtual channel.
/// The purpose of this header is to describe the type of the message.
/// https://docs.microsoft.com/en-us/openspecs/windows_protocols/ms-rdpefs/29d4108f-8163-4a67-8271-e48c4b9c2a7c
#[derive(Debug)]
struct SharedHeader {
    component: Component,
    packet_id: PacketId,
}

impl SharedHeader {
    fn new(component: Component, packet_id: PacketId) -> Self {
        Self {
            component,
            packet_id,
        }
    }
    fn decode(payload: &mut Payload) -> RdpResult<Self> {
        let component = payload.read_u16::<LittleEndian>()?;
        let packet_id = payload.read_u16::<LittleEndian>()?;
        Ok(Self {
            component: Component::from_u16(component).ok_or_else(|| {
                invalid_data_error(&format!("invalid component value {:#06x}", component))
            })?,
            packet_id: PacketId::from_u16(packet_id).ok_or_else(|| {
                invalid_data_error(&format!("invalid packet_id value {:#06x}", packet_id))
            })?,
        })
    }
    fn encode(&self) -> RdpResult<Vec<u8>> {
        let mut w = vec![];
        w.write_u16::<LittleEndian>(self.component.to_u16().unwrap())?;
        w.write_u16::<LittleEndian>(self.packet_id.to_u16().unwrap())?;
        Ok(w)
    }
}

type ServerAnnounceRequest = ClientIdMessage;
type ClientAnnounceReply = ClientIdMessage;
type ServerClientIdConfirm = ClientIdMessage;

#[derive(Debug)]
struct ClientIdMessage {
    version_major: u16,
    version_minor: u16,
    client_id: u32,
}

impl ClientIdMessage {
    fn new(req: ServerAnnounceRequest) -> Self {
        Self {
            version_major: VERSION_MAJOR,
            version_minor: VERSION_MINOR,
            client_id: req.client_id,
        }
    }

    fn encode(&self) -> RdpResult<Vec<u8>> {
        let mut w = vec![];
        w.write_u16::<LittleEndian>(self.version_major)?;
        w.write_u16::<LittleEndian>(self.version_minor)?;
        w.write_u32::<LittleEndian>(self.client_id)?;
        Ok(w)
    }

    fn decode(payload: &mut Payload) -> RdpResult<Self> {
        Ok(Self {
            version_major: payload.read_u16::<LittleEndian>()?,
            version_minor: payload.read_u16::<LittleEndian>()?,
            client_id: payload.read_u32::<LittleEndian>()?,
        })
    }
}

#[derive(Debug)]
struct ServerCoreCapabilityRequest {
    num_capabilities: u16,
    padding: u16,
    capabilities: Vec<CapabilitySet>,
}

impl ServerCoreCapabilityRequest {
    fn new_response() -> Self {
        // Clients are always required to send the "general" capability set.
        // In addition, we also send the optional smartcard capability (CAP_SMARTCARD_TYPE)
        // and drive capability (CAP_DRIVE_TYPE).
        let capabilities = vec![
            CapabilitySet {
                header: CapabilityHeader {
                    cap_type: CapabilityType::CAP_GENERAL_TYPE,
                    length: 8 + 36, // 8 byte header + 36 byte capability descriptor
                    version: GENERAL_CAPABILITY_VERSION_02,
                },
                data: Capability::General(GeneralCapabilitySet {
                    os_type: 0,
                    os_version: 0,
                    protocol_major_version: VERSION_MAJOR,
                    protocol_minor_version: VERSION_MINOR,
                    io_code_1: 0x00007fff, // Combination of all the required bits.
                    io_code_2: 0,
                    extended_pdu: 0x00000001 | 0x00000002, // RDPDR_DEVICE_REMOVE_PDUS | RDPDR_CLIENT_DISPLAY_NAME_PDU
                    extra_flags_1: 0,
                    extra_flags_2: 0,
                    special_type_device_cap: 1, // Request redirection of 1 special device - smartcard.
                }),
            },
            CapabilitySet {
                header: CapabilityHeader {
                    cap_type: CapabilityType::CAP_SMARTCARD_TYPE,
                    length: 8, // 8 byte header + empty capability descriptor
                    version: SMARTCARD_CAPABILITY_VERSION_01,
                },
                data: Capability::Smartcard,
            },
            CapabilitySet {
                header: CapabilityHeader {
                    cap_type: CapabilityType::CAP_DRIVE_TYPE,
                    length: 8, // 8 byte header + empty capability descriptor
                    version: DRIVE_CAPABILITY_VERSION_02,
                },
                data: Capability::Drive,
            },
        ];

        Self {
            padding: 0,
            num_capabilities: u16::try_from(capabilities.len()).unwrap(),
            capabilities,
        }
    }

    fn encode(&self) -> RdpResult<Vec<u8>> {
        let mut w = vec![];
        w.write_u16::<LittleEndian>(self.num_capabilities)?;
        w.write_u16::<LittleEndian>(self.padding)?;
        for cap in self.capabilities.iter() {
            w.extend_from_slice(&cap.encode()?);
        }
        Ok(w)
    }

    fn decode(payload: &mut Payload) -> RdpResult<Self> {
        let num_capabilities = payload.read_u16::<LittleEndian>()?;
        let padding = payload.read_u16::<LittleEndian>()?;
        let mut capabilities = vec![];
        for _ in 0..num_capabilities {
            capabilities.push(CapabilitySet::decode(payload)?);
        }

        Ok(Self {
            num_capabilities,
            padding,
            capabilities,
        })
    }
}

#[derive(Debug)]
struct CapabilitySet {
    header: CapabilityHeader,
    data: Capability,
}

impl CapabilitySet {
    fn encode(&self) -> RdpResult<Vec<u8>> {
        let mut w = self.header.encode()?;
        w.extend_from_slice(&self.data.encode()?);
        Ok(w)
    }
    fn decode(payload: &mut Payload) -> RdpResult<Self> {
        let header = CapabilityHeader::decode(payload)?;
        let data = Capability::decode(payload, &header)?;

        Ok(Self { header, data })
    }
}

#[derive(Debug)]
struct CapabilityHeader {
    cap_type: CapabilityType,
    length: u16,
    version: u32,
}

impl CapabilityHeader {
    fn encode(&self) -> RdpResult<Vec<u8>> {
        let mut w = vec![];
        w.write_u16::<LittleEndian>(self.cap_type.to_u16().unwrap())?;
        w.write_u16::<LittleEndian>(self.length)?;
        w.write_u32::<LittleEndian>(self.version)?;
        Ok(w)
    }
    fn decode(payload: &mut Payload) -> RdpResult<Self> {
        let cap_type = payload.read_u16::<LittleEndian>()?;
        Ok(Self {
            cap_type: CapabilityType::from_u16(cap_type).ok_or_else(|| {
                invalid_data_error(&format!("invalid capability type {:#06x}", cap_type))
            })?,
            length: payload.read_u16::<LittleEndian>()?,
            version: payload.read_u32::<LittleEndian>()?,
        })
    }
}

#[derive(Debug)]
enum Capability {
    General(GeneralCapabilitySet),
    Printer,
    Port,
    Drive,
    Smartcard,
}

impl Capability {
    fn encode(&self) -> RdpResult<Vec<u8>> {
        match self {
            Capability::General(general) => Ok(general.encode()?),
            _ => Ok(vec![]),
        }
    }

    fn decode(payload: &mut Payload, header: &CapabilityHeader) -> RdpResult<Self> {
        match header.cap_type {
            CapabilityType::CAP_GENERAL_TYPE => Ok(Capability::General(
                GeneralCapabilitySet::decode(payload, header.version)?,
            )),
            CapabilityType::CAP_PRINTER_TYPE => Ok(Capability::Printer),
            CapabilityType::CAP_PORT_TYPE => Ok(Capability::Port),
            CapabilityType::CAP_DRIVE_TYPE => Ok(Capability::Drive),
            CapabilityType::CAP_SMARTCARD_TYPE => Ok(Capability::Smartcard),
        }
    }
}

#[derive(Debug)]
struct GeneralCapabilitySet {
    os_type: u32,
    os_version: u32,
    protocol_major_version: u16,
    protocol_minor_version: u16,
    io_code_1: u32,
    io_code_2: u32,
    extended_pdu: u32,
    extra_flags_1: u32,
    extra_flags_2: u32,
    special_type_device_cap: u32,
}

impl GeneralCapabilitySet {
    fn encode(&self) -> RdpResult<Vec<u8>> {
        let mut w = vec![];
        w.write_u32::<LittleEndian>(self.os_type)?;
        w.write_u32::<LittleEndian>(self.os_version)?;
        w.write_u16::<LittleEndian>(self.protocol_major_version)?;
        w.write_u16::<LittleEndian>(self.protocol_minor_version)?;
        w.write_u32::<LittleEndian>(self.io_code_1)?;
        w.write_u32::<LittleEndian>(self.io_code_2)?;
        w.write_u32::<LittleEndian>(self.extended_pdu)?;
        w.write_u32::<LittleEndian>(self.extra_flags_1)?;
        w.write_u32::<LittleEndian>(self.extra_flags_2)?;
        w.write_u32::<LittleEndian>(self.special_type_device_cap)?;
        Ok(w)
    }

    fn decode(payload: &mut Payload, version: u32) -> RdpResult<Self> {
        Ok(Self {
            os_type: payload.read_u32::<LittleEndian>()?,
            os_version: payload.read_u32::<LittleEndian>()?,
            protocol_major_version: payload.read_u16::<LittleEndian>()?,
            protocol_minor_version: payload.read_u16::<LittleEndian>()?,
            io_code_1: payload.read_u32::<LittleEndian>()?,
            io_code_2: payload.read_u32::<LittleEndian>()?,
            extended_pdu: payload.read_u32::<LittleEndian>()?,
            extra_flags_1: payload.read_u32::<LittleEndian>()?,
            extra_flags_2: payload.read_u32::<LittleEndian>()?,
            special_type_device_cap: if version == GENERAL_CAPABILITY_VERSION_02 {
                payload.read_u32::<LittleEndian>()?
            } else {
                0
            },
        })
    }
}

type ClientCoreCapabilityResponse = ServerCoreCapabilityRequest;

#[derive(Debug)]
pub struct ClientDeviceListAnnounceRequest {
    device_count: u32,
    device_list: Vec<DeviceAnnounceHeader>,
}

pub type ClientDeviceListAnnounce = ClientDeviceListAnnounceRequest;

impl ClientDeviceListAnnounceRequest {
    // We only need to announce the smartcard in this Client Device List Announce Request.
    // Drives (directories) can be announced at any time with a Client Drive Device List Announce.
    fn new_smartcard(device_id: u32) -> Self {
        Self {
            device_count: 1,
            device_list: vec![DeviceAnnounceHeader {
                device_type: DeviceType::RDPDR_DTYP_SMARTCARD,
                device_id: device_id,
                // This name is a constant defined by the spec.
                preferred_dos_name: "SCARD".to_string(),
                device_data_length: 0,
                device_data: vec![],
            }],
        }
    }

    pub fn new_drive(device_id: u32, drive_name: String) -> Self {
        // According to the spec:
        //
        // If the client supports DRIVE_CAPABILITY_VERSION_02 in the Drive Capability Set,
        // then the full name MUST also be specified in the DeviceData field, as a null-terminated
        // Unicode string. If the DeviceDataLength field is nonzero, the content of the
        // PreferredDosName field is ignored.
        //
        // In the RDP spec, Unicode typically means null-terminated UTF-16LE, however empirically it
        // appears that this field expects null-terminated UTF-8.
        let device_data = util::to_utf8(&drive_name);

        Self {
            device_count: 1,
            device_list: vec![DeviceAnnounceHeader {
                device_type: DeviceType::RDPDR_DTYP_FILESYSTEM,
                device_id: device_id,
                preferred_dos_name: drive_name,
                device_data_length: device_data.len() as u32,
                device_data,
            }],
        }
    }

    fn new_empty() -> Self {
        return Self {
            device_count: 0,
            device_list: vec![],
        };
    }

    fn encode(&self) -> RdpResult<Vec<u8>> {
        let mut w = vec![];
        w.write_u32::<LittleEndian>(self.device_count)?;
        for dev in self.device_list.iter() {
            w.extend_from_slice(&dev.encode()?);
        }
        Ok(w)
    }
}

/// 2.2.1.3 Device Announce Header (DEVICE_ANNOUNCE)
/// https://docs.microsoft.com/en-us/openspecs/windows_protocols/ms-rdpefs/32e34332-774b-4ead-8c9d-5d64720d6bf9
#[derive(Debug)]
struct DeviceAnnounceHeader {
    device_type: DeviceType,
    device_id: u32,
    preferred_dos_name: String,
    device_data_length: u32,
    device_data: Vec<u8>,
}

impl DeviceAnnounceHeader {
    fn encode(&self) -> RdpResult<Vec<u8>> {
        let mut w = vec![];
        w.write_u32::<LittleEndian>(self.device_type.to_u32().unwrap())?;
        w.write_u32::<LittleEndian>(self.device_id)?;
        let mut name: &str = &self.preferred_dos_name;
        if name.len() > 7 {
            name = &name[..7];
        }
        w.extend_from_slice(&format!("{:\x00<8}", name).into_bytes());
        w.write_u32::<LittleEndian>(self.device_data_length)?;
        w.extend_from_slice(&self.device_data);
        Ok(w)
    }
}

#[derive(Debug)]
struct ServerDeviceAnnounceResponse {
    device_id: u32,
    result_code: u32,
}

impl ServerDeviceAnnounceResponse {
    fn decode(payload: &mut Payload) -> RdpResult<Self> {
        Ok(Self {
            device_id: payload.read_u32::<LittleEndian>()?,
            result_code: payload.read_u32::<LittleEndian>()?,
        })
    }
}

/// 2.2.1.4 Device I/O Request (DR_DEVICE_IOREQUEST)
/// https://docs.microsoft.com/en-us/openspecs/windows_protocols/ms-rdpefs/a087ffa8-d0d5-4874-ac7b-0494f63e2d5d
#[derive(Debug, Clone)]
#[allow(dead_code)]
pub struct DeviceIoRequest {
    pub device_id: u32,
    file_id: u32,
    pub completion_id: u32,
    major_function: MajorFunction,
    minor_function: MinorFunction,
}

impl DeviceIoRequest {
    fn decode(payload: &mut Payload) -> RdpResult<Self> {
        let device_id = payload.read_u32::<LittleEndian>()?;
        let file_id = payload.read_u32::<LittleEndian>()?;
        let completion_id = payload.read_u32::<LittleEndian>()?;
        let major_function = payload.read_u32::<LittleEndian>()?;
        let major_function = MajorFunction::from_u32(major_function).ok_or_else(|| {
            invalid_data_error(&format!(
                "invalid major function value {:#010x}",
                major_function
            ))
        })?;
        let minor_function = payload.read_u32::<LittleEndian>()?;
        // From the spec (2.2.1.4 Device I/O Request (DR_DEVICE_IOREQUEST)):
        // "This field [MinorFunction] is valid only when the MajorFunction field
        // is set to IRP_MJ_DIRECTORY_CONTROL. If the MajorFunction field is set
        // to another value, the MinorFunction field value SHOULD be 0x00000000.""
        //
        // SHOULD means implementations are not guaranteed to give us 0x00000000,
        // so handle that possibility here.
        let minor_function = if major_function == MajorFunction::IRP_MJ_DIRECTORY_CONTROL {
            minor_function
        } else {
            0x00000000
        };
        let minor_function = MinorFunction::from_u32(minor_function).ok_or_else(|| {
            invalid_data_error(&format!(
                "invalid minor function value {:#010x}",
                minor_function
            ))
        })?;

        Ok(Self {
            device_id,
            file_id,
            completion_id,
            major_function,
            minor_function,
        })
    }
}

/// 2.2.1.4.5 Device Control Request (DR_CONTROL_REQ)
/// https://docs.microsoft.com/en-us/openspecs/windows_protocols/ms-rdpefs/30662c80-ec6e-4ed1-9004-2e6e367bb59f
#[derive(Debug)]
#[allow(dead_code)]
struct DeviceControlRequest {
    header: DeviceIoRequest,
    output_buffer_length: u32,
    input_buffer_length: u32,
    io_control_code: u32,
    padding: [u8; 20],
}

impl DeviceControlRequest {
    fn decode(header: DeviceIoRequest, payload: &mut Payload) -> RdpResult<Self> {
        let output_buffer_length = payload.read_u32::<LittleEndian>()?;
        let input_buffer_length = payload.read_u32::<LittleEndian>()?;
        let io_control_code = payload.read_u32::<LittleEndian>()?;
        let mut padding: [u8; 20] = [0; 20];
        payload.read_exact(&mut padding)?;
        Ok(Self {
            header,
            output_buffer_length,
            input_buffer_length,
            io_control_code,
            padding,
        })
    }
}

/// 2.2.1.5 Device I/O Response (DR_DEVICE_IOCOMPLETION)
/// https://docs.microsoft.com/en-us/openspecs/windows_protocols/ms-rdpefs/1c412a84-0776-4984-b35c-3f0445fcae65
#[derive(Debug)]
struct DeviceIoResponse {
    device_id: u32,
    completion_id: u32,
    io_status: u32,
}

impl DeviceIoResponse {
    fn new(req: &DeviceIoRequest, io_status: u32) -> Self {
        Self {
            device_id: req.device_id,
            completion_id: req.completion_id,
            io_status,
        }
    }

    fn encode(&self) -> RdpResult<Vec<u8>> {
        let mut w = vec![];
        w.write_u32::<LittleEndian>(self.device_id)?;
        w.write_u32::<LittleEndian>(self.completion_id)?;
        w.write_u32::<LittleEndian>(self.io_status)?;
        Ok(w)
    }
}

#[derive(Debug)]
struct DeviceControlResponse {
    header: DeviceIoResponse,
    output_buffer_length: u32,
    output_buffer: Vec<u8>,
}

impl DeviceControlResponse {
    fn new(req: &DeviceControlRequest, io_status: u32, output: Vec<u8>) -> Self {
        Self {
            header: DeviceIoResponse::new(&req.header, io_status),
            output_buffer_length: output.length() as u32,
            output_buffer: output,
        }
    }

    fn encode(&self) -> RdpResult<Vec<u8>> {
        let mut w = vec![];
        w.extend_from_slice(&self.header.encode()?);
        w.write_u32::<LittleEndian>(self.output_buffer_length)?;
        w.extend_from_slice(&self.output_buffer);
        Ok(w)
    }
}

/// 2.2.3.3.1 Server Create Drive Request (DR_DRIVE_CREATE_REQ)
/// https://docs.microsoft.com/en-us/openspecs/windows_protocols/ms-rdpefs/95b16fd0-d530-407c-a310-adedc85e9897
pub type ServerCreateDriveRequest = DeviceCreateRequest;

/// 2.2.1.4.1 Device Create Request (DR_CREATE_REQ)
/// https://docs.microsoft.com/en-us/openspecs/windows_protocols/ms-rdpefs/5f71f6d2-d9ff-40c2-bdb5-a739447d3c3e
#[derive(Debug, Clone)]
#[allow(dead_code)]
pub struct DeviceCreateRequest {
    /// The MajorFunction field in this header MUST be set to IRP_MJ_CREATE.
    pub device_io_request: DeviceIoRequest,
    desired_access: flags::DesiredAccess,
    allocation_size: u64,
    file_attributes: flags::FileAttributes,
    shared_access: flags::SharedAccess,
    create_disposition: flags::CreateDisposition,
    create_options: flags::CreateOptions,
    path_length: u32,
    pub path: String,
}

#[allow(dead_code)]
impl DeviceCreateRequest {
    fn decode(device_io_request: DeviceIoRequest, payload: &mut Payload) -> RdpResult<Self> {
        let invalid_flags = || invalid_data_error("invalid flags in Device Create Request");

        let desired_access = flags::DesiredAccess::from_bits(payload.read_u32::<LittleEndian>()?)
            .ok_or_else(invalid_flags)?;
        let allocation_size = payload.read_u64::<LittleEndian>()?;
        let file_attributes = flags::FileAttributes::from_bits(payload.read_u32::<LittleEndian>()?)
            .ok_or_else(invalid_flags)?;
        let shared_access = flags::SharedAccess::from_bits(payload.read_u32::<LittleEndian>()?)
            .ok_or_else(invalid_flags)?;
        let create_disposition =
            flags::CreateDisposition::from_bits(payload.read_u32::<LittleEndian>()?)
                .ok_or_else(invalid_flags)?;
        let create_options = flags::CreateOptions::from_bits(payload.read_u32::<LittleEndian>()?)
            .ok_or_else(invalid_flags)?;
        let path_length = payload.read_u32::<LittleEndian>()?;

        // usize is 32 bits on a 32 bit target and 64 on a 64, so we can safely say try_into().unwrap()
        // for a u32 will never panic on the machines that run teleport.
        let mut path = vec![0u8; path_length.try_into().unwrap()];
        payload.read_exact(&mut path)?;
        let path = util::from_unicode(path)?;

        Ok(Self {
            device_io_request,
            desired_access,
            allocation_size,
            file_attributes,
            shared_access,
            create_disposition,
            create_options,
            path_length,
            path,
        })
    }
}

/// 2.2.1.5.1 Device Create Response (DR_CREATE_RSP)
/// A message with this header describes a response to a Device Create Request (section 2.2.1.4.1).
/// https://docs.microsoft.com/en-us/openspecs/windows_protocols/ms-rdpefs/99e5fca5-b37a-41e4-bc69-8d7da7860f76
#[derive(Debug)]
#[allow(dead_code)]
struct DeviceCreateResponse {
    device_io_reply: DeviceIoResponse,
    file_id: u32,
    /// The values of the CreateDisposition field in the Device Create Request (section 2.2.1.4.1) that determine the value
    /// of the Information field are associated as follows:
    /// +---------------------+--------------------+
    /// | CreateDisposition   |   Information      |
    /// +---------------------+--------------------+
    /// | FILE_SUPERSEDE      |   FILE_SUPERSEDED  |
    /// | FILE_OPEN           |                    |
    /// | FILE_CREATE         |                    |
    /// | FILE_OVERWRITE      |                    |
    /// +---------------------+--------------------+
    /// | FILE_OPEN_IF        |   FILE_OPENED      |
    /// +---------------------+--------------------+
    /// | FILE_OVERWRITE_IF   |   FILE_OVERWRITTEN |
    /// +---------------------+--------------------+
    information: flags::Information,
}

#[allow(dead_code)]
impl DeviceCreateResponse {
    fn new(device_create_request: &DeviceCreateRequest, io_status: NTSTATUS) -> Self {
        let device_io_request = &device_create_request.device_io_request;

        let information: flags::Information;
        if device_create_request.create_disposition.intersects(
            flags::CreateDisposition::FILE_SUPERSEDE
                | flags::CreateDisposition::FILE_OPEN
                | flags::CreateDisposition::FILE_CREATE
                | flags::CreateDisposition::FILE_OVERWRITE,
        ) {
            information = flags::Information::FILE_SUPERSEDED;
        } else if device_create_request.create_disposition == flags::CreateDisposition::FILE_OPEN_IF
        {
            information = flags::Information::FILE_OPENED;
        } else if device_create_request.create_disposition
            == flags::CreateDisposition::FILE_OVERWRITE_IF
        {
            information = flags::Information::FILE_OVERWRITTEN;
        } else {
            panic!("program error, CreateDispositionFlags check should be exhaustive");
        }

        Self {
            device_io_reply: DeviceIoResponse::new(
                device_io_request,
                NTSTATUS::to_u32(&io_status).unwrap(),
            ),
            file_id: device_io_request.file_id, // TODO(isaiah): this is false, the client should be generating the file_id here
            information,
        }
    }

    fn encode(&self) -> RdpResult<Vec<u8>> {
        let mut w = vec![];
        w.extend_from_slice(&self.device_io_reply.encode()?);
        w.write_u32::<LittleEndian>(self.file_id)?;
        w.write_u8(self.information.bits())?;
        Ok(w)
    }
}

/// 2.2.3.3.8 Server Drive Query Information Request (DR_DRIVE_QUERY_INFORMATION_REQ)
/// https://docs.microsoft.com/en-us/openspecs/windows_protocols/ms-rdpefs/e43dcd68-2980-40a9-9238-344b6cf94946
#[derive(Debug)]
#[allow(dead_code)]
struct ServerDriveQueryInformationRequest {
    /// A DR_DEVICE_IOREQUEST (section 2.2.1.4) header. The MajorFunction field in the DR_DEVICE_IOREQUEST header MUST be set to IRP_MJ_QUERY_INFORMATION.
    device_io_request: DeviceIoRequest,
    /// A 32-bit unsigned integer.
    /// This field MUST contain one of the following values:
    /// FileBasicInformation
    /// This information class is used to query a file for the times of creation, last access, last write, and change, in addition to file attribute information. The Reserved field of the FileBasicInformation structure ([MS-FSCC] section 2.4.7) MUST NOT be present.
    ///
    /// FileStandardInformation
    /// This information class is used to query for file information such as allocation size, end-of-file position, and number of links. The Reserved field of the FileStandardInformation structure ([MS-FSCC] section 2.4.41) MUST NOT be present.
    ///
    /// FileAttributeTagInformation
    /// This information class is used to query for file attribute and reparse tag information.
    fs_information_class_lvl: FsInformationClassLevel,
    // Length, Padding, and QueryBuffer appear to be vestigial fields and can safely be ignored. Their description
    // is provided below for documentation purposes.
    //
    // Length (4 bytes): A 32-bit unsigned integer that specifies the number of bytes in the QueryBuffer field.
    //
    // Padding (24 bytes): An array of 24 bytes. This field is unused and MUST be ignored.
    //
    // QueryBuffer (variable): A variable-length array of bytes. The size of the array is specified by the Length field.
    // The content of this field is based on the value of the FsInformationClass field, which determines the different
    // structures that MUST be contained in the QueryBuffer field. For a complete list of these structures, see [MS-FSCC]
    // section 2.4. The "File information class" table defines all the possible values for the FsInformationClass field.
}

#[allow(dead_code)]
impl ServerDriveQueryInformationRequest {
    fn decode(device_io_request: DeviceIoRequest, payload: &mut Payload) -> RdpResult<Self> {
        if let Some(fs_information_class_lvl) =
            FsInformationClassLevel::from_u32(payload.read_u32::<LittleEndian>()?)
        {
            Ok(Self {
                device_io_request,
                fs_information_class_lvl,
            })
        } else {
            Err(invalid_data_error(
                "received invalid FsInformationClass in ServerDriveQueryInformationRequest",
            ))
        }
    }
}

/// 2.4 File Information Classes [MS-FSCC]
/// https://docs.microsoft.com/en-us/openspecs/windows_protocols/ms-fscc/4718fc40-e539-4014-8e33-b675af74e3e1
#[derive(Debug)]
#[allow(dead_code)]
enum FsInformationClass {
    FileBasicInformation(FileBasicInformation),
    FileStandardInformation(FileStandardInformation),
    FileBothDirectoryInformation(FileBothDirectoryInformation),
}

#[allow(dead_code)]
impl FsInformationClass {
    fn encode(&self) -> RdpResult<Vec<u8>> {
        match self {
            Self::FileBasicInformation(file_basic_info) => file_basic_info.encode(),
            Self::FileStandardInformation(file_standard_info) => file_standard_info.encode(),
            Self::FileBothDirectoryInformation(fil_both_dir_info) => fil_both_dir_info.encode(), // TODO(isaiah)
        }
    }
}

/// 2.4.7 FileBasicInformation [MS-FSCC]
/// https://docs.microsoft.com/en-us/openspecs/windows_protocols/ms-fscc/16023025-8a78-492f-8b96-c873b042ac50
#[derive(Debug)]
struct FileBasicInformation {
    creation_time: i64,
    last_access_time: i64,
    last_write_time: i64,
    change_time: i64,
    file_attributes: flags::FileAttributes,
    // NOTE: The `reserved` field in the spec MUST not be serialized and sent over RDP, or it will break the server implementation.
    // FreeRDP does the same: https://github.com/FreeRDP/FreeRDP/blob/1adb263813ca2e76a893ef729a04db8f94b5d757/channels/drive/client/drive_file.c#L508
    //reserved: u32,
}

#[allow(dead_code)]
/// 4 i64's and 1 u32's = (4 * 8) + 4
const FILE_BASIC_INFORMATION_SIZE: u32 = (4 * 8) + 4;

impl FileBasicInformation {
    fn encode(&self) -> RdpResult<Vec<u8>> {
        let mut w = vec![];
        w.write_i64::<LittleEndian>(self.creation_time)?;
        w.write_i64::<LittleEndian>(self.last_access_time)?;
        w.write_i64::<LittleEndian>(self.last_write_time)?;
        w.write_i64::<LittleEndian>(self.change_time)?;
        w.write_u32::<LittleEndian>(self.file_attributes.bits())?;
        Ok(w)
    }
}

/// 2.4.41 FileStandardInformation [MS-FSCC]
/// https://docs.microsoft.com/en-us/openspecs/windows_protocols/ms-fscc/5afa7f66-619c-48f3-955f-68c4ece704ae
#[derive(Debug)]
struct FileStandardInformation {
    /// A 64-bit signed integer that contains the file allocation size, in bytes. The value of this field MUST be an
    /// integer multiple of the cluster size.
    /// Cluster size is the size of the logical minimal unit of disk space used by the operating system. FreeRDP
    /// doesn't give the actual size here, but rather just gives the file size itself, which we will mimic.
    /// (ttps://github.com/FreeRDP/FreeRDP/blob/511444a65e7aa2f537c5e531fa68157a50c1bd4d/channels/drive/client/drive_file.c#L518-L519).
    ///
    /// When FileStandardInformation is requested for a directory, its not entirely clear what "file size" means.
    /// FreeRDP derives this value from the st_size field of a stat struct (https://linux.die.net/man/2/lstat), which says
    /// "The st_size field gives the size of the file (if it is a regular file or a symbolic link) in bytes. The size of
    /// a symbolic link is the length of the pathname it contains, without a terminating null byte." Since it's not
    /// entirely clear what is offered here in the case of a directory, we will just use 0.
    allocation_size: i64,
    /// A 64-bit signed integer that contains the absolute end-of-file position as a byte offset from the start of the
    /// file. EndOfFile specifies the offset to the byte immediately following the last valid byte in the file. Because
    /// this value is zero-based, it actually refers to the first free byte in the file. That is, it is the offset from
    /// the beginning of the file at which new bytes appended to the file will be written. The value of this field MUST
    /// be greater than or equal to 0.
    end_of_file: i64,
    /// A 32-bit unsigned integer that contains the number of non-deleted [hard] links to this file.
    /// NOTE: this information is not available to us in the browser, so we will simply set this field to 0.
    number_of_links: u32,
    /// Set to TRUE to indicate that a file deletion has been requested; set to FALSE
    /// otherwise.
    delete_pending: Boolean,
    /// Set to TRUE to indicate that the file is a directory; set to FALSE otherwise.
    directory: Boolean,
    // NOTE: `reserved` field omitted, see NOTE in FileBasicInformation struct.
    // reserved: u16,
}

impl FileStandardInformation {
    fn encode(&self) -> RdpResult<Vec<u8>> {
        let mut w = vec![];
        w.write_i64::<LittleEndian>(self.allocation_size)?;
        w.write_i64::<LittleEndian>(self.end_of_file)?;
        w.write_u32::<LittleEndian>(self.number_of_links)?;
        w.write_u8(Boolean::to_u8(&self.delete_pending).unwrap())?;
        w.write_u8(Boolean::to_u8(&self.directory).unwrap())?;
        Ok(w)
    }
}

#[allow(dead_code)]
// 2 i64's + 1 u32 + 2 Boolean (u8) = (2 * 8) + 4 + 2
const FILE_STANDARD_INFORMATION_SIZE: u32 = (2 * 8) + 4 + 2;

/// 2.1.8 Boolean
/// https://docs.microsoft.com/en-us/openspecs/windows_protocols/ms-fscc/8ce7b38c-d3cc-415d-ab39-944000ea77ff
#[derive(Debug, ToPrimitive)]
#[repr(u8)]
#[allow(dead_code)]
enum Boolean {
    TRUE = 1,
    FALSE = 0,
}

/// 2.4.8 FileBothDirectoryInformation
/// https://docs.microsoft.com/en-us/openspecs/windows_protocols/ms-fscc/270df317-9ba5-4ccb-ba00-8d22be139bc5
/// Fields are omitted based on those omitted by FreeRDP: https://github.com/FreeRDP/FreeRDP/blob/511444a65e7aa2f537c5e531fa68157a50c1bd4d/channels/drive/client/drive_file.c#L871
#[derive(Debug)]
struct FileBothDirectoryInformation {
    // next_entry_offset: u32,
    // file_index: u32,
    creation_time: i64,
    last_access_time: i64,
    last_write_time: i64,
    change_time: i64,
    end_of_file: i64,
    allocation_size: i64,
    file_attributes: flags::FileAttributes,
    file_name_length: u32,
    // ea_size: u32,
    // short_name_length: i8,
    // reserved: u8: MUST NOT be added,
    // see https://github.com/FreeRDP/FreeRDP/blob/511444a65e7aa2f537c5e531fa68157a50c1bd4d/channels/drive/client/drive_file.c#L907
    // short_name: String, // 24 bytes
    file_name: String,
}

#[allow(dead_code)]
/// Base size of the FileBothDirectoryInformation, not accounting for variably sized file_name.
/// Note that file_name's size should be calculated as if it were a Unicode string.
/// 5 u32's (including FileAttributesFlags) + 6 i64's + 1 i8 + 24 bytes
const FILE_BOTH_DIRECTORY_INFORMATION_BASE_SIZE: u32 = (5 * 4) + (6 * 8) + 1 + 24; // 93

#[allow(dead_code)]
impl FileBothDirectoryInformation {
    fn new(
        creation_time: i64,
        last_access_time: i64,
        last_write_time: i64,
        change_time: i64,
        file_size: i64,
        file_attributes: flags::FileAttributes,
        file_name: String,
    ) -> Self {
        return Self {
            creation_time,
            last_access_time,
            last_write_time,
            change_time,
            end_of_file: file_size,
            allocation_size: file_size,
            file_attributes,
            file_name_length: u32::try_from(util::to_unicode(&file_name, false).len()).unwrap(),
            file_name,
        };
    }

    fn encode(&self) -> RdpResult<Vec<u8>> {
        let mut w = vec![];
        // next_entry_offset
        w.write_u32::<LittleEndian>(0)?;
        // file_index
        w.write_u32::<LittleEndian>(0)?;
        w.write_i64::<LittleEndian>(self.creation_time)?;
        w.write_i64::<LittleEndian>(self.last_access_time)?;
        w.write_i64::<LittleEndian>(self.last_write_time)?;
        w.write_i64::<LittleEndian>(self.change_time)?;
        w.write_i64::<LittleEndian>(self.end_of_file)?;
        w.write_i64::<LittleEndian>(self.allocation_size)?;
        w.write_u32::<LittleEndian>(self.file_attributes.bits())?;
        w.write_u32::<LittleEndian>(self.file_name_length)?;
        // ea_size
        w.write_u32::<LittleEndian>(0)?;
        // short_name_length
        w.write_i8(0)?;
        // reserved u8, MUST NOT be added!
        // short_name
        w.extend_from_slice(&[0; 24]);
        // When working with this field, use file_name_length to determine the length of the file name rather
        // than assuming the presence of a trailing null delimiter. Dot directory names are valid for this field.
        w.extend_from_slice(&util::to_unicode(&self.file_name, false));
        Ok(w)
    }
}

/// 2.2.3.4.8 Client Drive Query Information Response (DR_DRIVE_QUERY_INFORMATION_RSP)
/// https://docs.microsoft.com/en-us/openspecs/windows_protocols/ms-rdpefs/37ef4fb1-6a95-4200-9fbf-515464f034a4
#[derive(Debug)]
#[allow(dead_code)]

struct ClientDriveQueryInformationResponse {
    device_io_response: DeviceIoResponse,
    length: u32,
    buffer: FsInformationClass,
}

#[allow(dead_code)]
impl ClientDriveQueryInformationResponse {
    /// Constructs a ClientDriveQueryInformationResponse from a ServerDriveQueryInformationRequest and an NTSTATUS.
    /// If the ServerDriveQueryInformationRequest.fs_information_class_lvl is currently unsupported, the program will panic.
    /// TODO(isaiah): We will pass some sort of file structure into here.
    fn new(req: &ServerDriveQueryInformationRequest, io_status: NTSTATUS) -> RdpResult<Self> {
        let (length, buffer) = match req.fs_information_class_lvl {
            FsInformationClassLevel::FileBasicInformation => (
                FILE_BASIC_INFORMATION_SIZE,
                FsInformationClass::FileBasicInformation(FileBasicInformation {
                    creation_time: 1,
                    last_access_time: 2,
                    last_write_time: 3,
                    change_time: 4,
                    file_attributes: flags::FileAttributes::FILE_ATTRIBUTE_DIRECTORY,
                }),
            ),
            FsInformationClassLevel::FileStandardInformation => (
                FILE_STANDARD_INFORMATION_SIZE,
                FsInformationClass::FileStandardInformation(FileStandardInformation {
                    allocation_size: 0,
                    end_of_file: 0,
                    number_of_links: 0,
                    delete_pending: Boolean::FALSE,
                    directory: Boolean::TRUE,
                }),
            ),
            _ => {
                return Err(not_implemented_error(&format!(
                    "received unsupported NTSTATUS: {:?}",
                    io_status
                )))
            }
        };

        Ok(Self {
            device_io_response: DeviceIoResponse::new(
                &req.device_io_request,
                NTSTATUS::to_u32(&io_status).unwrap(),
            ),
            length,
            buffer,
        })
    }

    fn encode(&self) -> RdpResult<Vec<u8>> {
        let mut w = vec![];
        w.extend_from_slice(&self.device_io_response.encode()?);
        w.write_u32::<LittleEndian>(self.length)?;
        w.extend_from_slice(&self.buffer.encode()?);
        Ok(w)
    }
}

/// 2.2.1.4.2 Device Close Request (DR_CLOSE_REQ)
/// https://docs.microsoft.com/en-us/openspecs/windows_protocols/ms-rdpefs/3ec6627f-9e0f-4941-a828-3fc6ed63d9e7
#[derive(Debug)]
#[allow(dead_code)]
struct DeviceCloseRequest {
    device_io_request: DeviceIoRequest,
    // Padding (32 bytes):  An array of 32 bytes. Reserved. This field can be set to any value, and MUST be ignored.
}

#[allow(dead_code)]
impl DeviceCloseRequest {
    fn decode(device_io_request: DeviceIoRequest) -> Self {
        return Self { device_io_request };
    }
}

/// 2.2.1.5.2 Device Close Response (DR_CLOSE_RSP)
/// https://docs.microsoft.com/en-us/openspecs/windows_protocols/ms-rdpefs/0dae7031-cfd8-4f14-908c-ec06e14997b5
#[derive(Debug)]
#[allow(dead_code)]
struct DeviceCloseResponse {
    /// The CompletionId field of this header MUST match a Device I/O Request (section 2.2.1.4) message that had the MajorFunction field set to IRP_MJ_CLOSE.
    device_io_response: DeviceIoResponse,
    /// This field can be set to any value and MUST be ignored.
    padding: u32,
}
#[allow(dead_code)]
impl DeviceCloseResponse {
    fn new(device_close_request: DeviceCloseRequest, io_status: NTSTATUS) -> Self {
        Self {
            device_io_response: DeviceIoResponse::new(
                &device_close_request.device_io_request,
                NTSTATUS::to_u32(&io_status).unwrap(),
            ),
            padding: 0,
        }
    }

    fn encode(&self) -> RdpResult<Vec<u8>> {
        let mut w = vec![];
        w.extend_from_slice(&self.device_io_response.encode()?);
        w.write_u32::<LittleEndian>(self.padding)?;
        Ok(w)
    }
}

/// 2.2.3.3.11 Server Drive NotifyChange Directory Request (DR_DRIVE_NOTIFY_CHANGE_DIRECTORY_REQ)
/// https://docs.microsoft.com/en-us/openspecs/windows_protocols/ms-rdpefs/ed05e73d-e53e-4261-a1e1-365a70ba6512
#[derive(Debug)]
#[allow(dead_code)]
struct ServerDriveNotifyChangeDirectoryRequest {
    /// The MajorFunction field in the DR_DEVICE_IOREQUEST header MUST be set to IRP_MJ_DIRECTORY_CONTROL,
    /// and the MinorFunction field MUST be set to IRP_MN_NOTIFY_CHANGE_DIRECTORY.
    device_io_request: DeviceIoRequest,
    /// If nonzero, a change anywhere within the tree MUST trigger the notification response; otherwise, only a change in the root directory will do so.
    watch_tree: u8,
    completion_filter: flags::CompletionFilter,
    // Padding (27 bytes):  An array of 27 bytes. This field is unused and MUST be ignored.
}

#[allow(dead_code)]
impl ServerDriveNotifyChangeDirectoryRequest {
    fn decode(device_io_request: DeviceIoRequest, payload: &mut Payload) -> RdpResult<Self> {
        let invalid_flags =
            || invalid_data_error("invalid flags in Server Drive NotifyChange Directory Request");

        let watch_tree = payload.read_u8()?;
        let completion_filter =
            flags::CompletionFilter::from_bits(payload.read_u32::<LittleEndian>()?)
                .ok_or_else(invalid_flags)?;

        Ok(Self {
            device_io_request,
            watch_tree,
            completion_filter,
        })
    }
}

/// 2.2.1.4.3 Device Read Request (DR_READ_REQ)
/// https://docs.microsoft.com/en-us/openspecs/windows_protocols/ms-rdpefs/3192516d-36a6-47c5-987a-55c214aa0441
#[derive(Debug)]
#[allow(dead_code)]
struct DeviceReadRequest {
    /// The MajorFunction field in this header MUST be set to IRP_MJ_READ.
    device_io_request: DeviceIoRequest,
    /// This field specifies the maximum number of bytes to be read from the device.
    length: u32,
    /// This field specifies the file offset where the read operation is performed.
    offset: u64,
    // Padding (20 bytes):  An array of 20 bytes. Reserved. This field can be set to any value and MUST be ignored.
}

#[allow(dead_code)]
impl DeviceReadRequest {
    fn decode(device_io_request: DeviceIoRequest, payload: &mut Payload) -> RdpResult<Self> {
        Ok(Self {
            device_io_request,
            length: payload.read_u32::<LittleEndian>()?,
            offset: payload.read_u64::<LittleEndian>()?,
        })
    }
}

/// 2.2.1.5.3 Device Read Response (DR_READ_RSP)
/// https://docs.microsoft.com/en-us/openspecs/windows_protocols/ms-rdpefs/d35d3f91-fc5b-492b-80be-47f483ad1dc9
#[derive(Debug)]
#[allow(dead_code)]
struct DeviceReadResponse {
    /// The CompletionId field of this header MUST match a Device I/O Request (section 2.2.1.4) message that had the MajorFunction field set to IRP_MJ_READ.
    device_io_reply: DeviceIoResponse,
    /// Specifies the number of bytes in the ReadData field.
    length: u32,
    /// A variable-length array of bytes that specifies the output data from the read request.
    read_data: Vec<u8>,
}

#[allow(dead_code)]
impl DeviceReadResponse {
    fn new(
        device_read_request: &DeviceReadRequest,
        io_status: NTSTATUS,
        read_data: Vec<u8>,
    ) -> Self {
        let device_io_request = &device_read_request.device_io_request;

        Self {
            device_io_reply: DeviceIoResponse::new(
                device_io_request,
                NTSTATUS::to_u32(&io_status).unwrap(),
            ),
            length: u32::try_from(read_data.len()).unwrap(),
            read_data,
        }
    }

    fn encode(&self) -> RdpResult<Vec<u8>> {
        let mut w = vec![];
        w.extend_from_slice(&self.device_io_reply.encode()?);
        w.write_u32::<LittleEndian>(self.length)?;
        w.extend_from_slice(&self.read_data);
        Ok(w)
    }
}

/// 2.2.3.3.10 Server Drive Query Directory Request (DR_DRIVE_QUERY_DIRECTORY_REQ)
/// https://docs.microsoft.com/en-us/openspecs/windows_protocols/ms-rdpefs/458019d2-5d5a-4fd4-92ef-8c05f8d7acb1
#[derive(Debug)]
#[allow(dead_code)]
struct ServerDriveQueryDirectoryRequest {
    /// The MajorFunction field in the DR_DEVICE_IOREQUEST header MUST be set to IRP_MJ_DIRECTORY_CONTROL,
    /// and the MinorFunction field MUST be set to IRP_MN_QUERY_DIRECTORY.
    device_io_request: DeviceIoRequest,
    /// Must contain one of FileDirectoryInformation, FileFullDirectoryInformation, FileBothDirectoryInformation, FileNamesInformation
    fs_information_class_lvl: FsInformationClassLevel,
    /// If the value of this field is zero, the request is for the next file in the directory that was specified in a previous
    /// Server Drive Query Directory Request. If such a file does not exist, the client MUST complete this request with STATUS_NO_MORE_FILES
    /// in the IoStatus field of the Client Drive I/O Response packet (section 2.2.3.4).  If the value of this field is non-zero and such a
    /// file does not exist, the client MUST complete this request with STATUS_NO_SUCH_FILE in the IoStatus field of the Client Drive I/O Response.
    initial_query: u8,
    /// Specifies the number of bytes in the Path field, including the null-terminator.
    path_length: u32,
    // Padding (23 bytes): An array of 23 bytes. This field is unused and MUST be ignored.
    /// A variable-length array of Unicode characters (we will store this as a regular rust String) that specifies the directory
    /// on which this operation will be performed. The Path field MUST be null-terminated. If the value of the InitialQuery field
    /// is zero, then the contents of the Path field MUST be ignored, irrespective of the value specified in the PathLength field.
    path: String,
}

#[allow(dead_code)]
impl ServerDriveQueryDirectoryRequest {
    fn decode(device_io_request: DeviceIoRequest, payload: &mut Payload) -> RdpResult<Self> {
        let fs_information_class_lvl =
            FsInformationClassLevel::from_u32(payload.read_u32::<LittleEndian>()?)
                .ok_or_else(|| invalid_data_error("failed to read FsInformationClassLevel"))?;
        if fs_information_class_lvl != FsInformationClassLevel::FileDirectoryInformation
            && fs_information_class_lvl != FsInformationClassLevel::FileFullDirectoryInformation
            && fs_information_class_lvl != FsInformationClassLevel::FileBothDirectoryInformation
            && fs_information_class_lvl != FsInformationClassLevel::FileNamesInformation
        {
            return Err(invalid_data_error(&format!(
                "read invalid FsInformationClassLevel: {:?}, expected one of {:?}",
                fs_information_class_lvl,
                vec![
                    FsInformationClassLevel::FileDirectoryInformation,
                    FsInformationClassLevel::FileFullDirectoryInformation,
                    FsInformationClassLevel::FileBothDirectoryInformation,
                    FsInformationClassLevel::FileNamesInformation
                ]
            )));
        }
        let initial_query = payload.read_u8()?;
        let mut path_length: u32 = 0;
        let mut path = String::from("");
        if initial_query != 0 {
            path_length = payload.read_u32::<LittleEndian>()?;

            // TODO(isaiah): make a payload.skip(n)
            let mut padding: [u8; 23] = [0; 23];
            payload.read_exact(&mut padding)?;

            // TODO(isaiah): make a from_unicode_exact
            let mut path_as_vec = vec![0u8; path_length.try_into().unwrap()];
            payload.read_exact(&mut path_as_vec)?;
            path = util::from_unicode(path_as_vec)?;
        }

        Ok(Self {
            device_io_request,
            fs_information_class_lvl,
            initial_query,
            path_length,
            path,
        })
    }
}

/// 2.2.3.4.10 Client Drive Query Directory Response (DR_DRIVE_QUERY_DIRECTORY_RSP)
/// https://docs.microsoft.com/en-us/openspecs/windows_protocols/ms-rdpefs/9c929407-a833-4893-8f20-90c984756140
#[derive(Debug)]
#[allow(dead_code)]
struct ClientDriveQueryDirectoryResponse {
    /// The CompletionId field of the DR_DEVICE_IOCOMPLETION header MUST match a Device I/O Request (section 2.2.1.4) that
    /// has the MajorFunction field set to IRP_MJ_DIRECTORY_CONTROL and the MinorFunction field set to IRP_MN_QUERY_DIRECTORY.
    device_io_reply: DeviceIoResponse,
    /// Specifies the number of bytes in the Buffer field.
    length: u32,
    /// The content of this field is based on the value of the FsInformationClass field in the Server Drive Query Directory Request
    /// message, which determines the different structures that MUST be contained in the Buffer field.
    buffer: Option<FsInformationClass>,
    // Padding (1 byte): This field is unused and MUST be ignored.
}

#[allow(dead_code)]
impl ClientDriveQueryDirectoryResponse {
    fn new(
        req: &ServerDriveQueryDirectoryRequest,
        io_status: NTSTATUS,
        buffer: Option<FsInformationClass>,
    ) -> RdpResult<Self> {
        let device_io_request = &req.device_io_request;
        let length = match buffer {
            Some(ref fs_information_class) => match fs_information_class {
                FsInformationClass::FileBothDirectoryInformation(
                    file_both_directory_information,
                ) => {
                    FILE_BOTH_DIRECTORY_INFORMATION_BASE_SIZE
                        + file_both_directory_information.file_name_length
                }
                _ => {
                    return Err(not_implemented_error(&format!("ClientDriveQueryDirectoryResponse not implemented for fs_information_class {:?}", fs_information_class)));
                }
            },
            None => 0 as u32,
        };

        Ok(Self {
            device_io_reply: DeviceIoResponse::new(
                device_io_request,
                NTSTATUS::to_u32(&io_status).unwrap(),
            ),
            length,
            buffer,
        })
    }

    fn encode(&self) -> RdpResult<Vec<u8>> {
        let mut w = vec![];
        w.extend_from_slice(&self.device_io_reply.encode()?);

        if self.device_io_reply.io_status == NTSTATUS::to_u32(&NTSTATUS::STATUS_SUCCESS).unwrap() {
            w.write_u32::<LittleEndian>(self.length)?;
            w.extend_from_slice(
                &self
                    .buffer.as_ref()
                    .ok_or_else(|| invalid_data_error(
                        "ClientDriveQueryDirectoryResponse with NTSTATUS::STATUS_SUCCESS expects a FsInformationClass"
                    ))?
                    .encode()?,
            );
        } else if self.device_io_reply.io_status
            == NTSTATUS::to_u32(&NTSTATUS::STATUS_NO_MORE_FILES).unwrap()
        {
            // https://github.com/FreeRDP/FreeRDP/blob/511444a65e7aa2f537c5e531fa68157a50c1bd4d/channels/drive/client/drive_file.c#L935-L937
            w.write_u32::<LittleEndian>(0)?;
            w.write_u8(0)?;
        } else {
            return Err(invalid_data_error(&format!(
                "Found ClientDriveQueryDirectoryResponse with invalid or unhandled NTSTATUS: {:?}",
                self.device_io_reply.io_status
            )));
        }

        Ok(w)
    }
}<|MERGE_RESOLUTION|>--- conflicted
+++ resolved
@@ -1,13 +1,8 @@
 // Copyright 2021 Gravitational, Inc
 //
 // Licensed under the Apache License, Version 2.0 (the "License");
-<<<<<<< HEAD
-// you ma&y not use this file except in compliance with the License.
-// You may obtain a copy of the Li&cense at
-=======
 // you may not use this file except in compliance with the License.
 // You may obtain a copy of the License at
->>>>>>> 750fe605
 //
 //      http://www.apache.org/licenses/LICENSE-2.0
 //
