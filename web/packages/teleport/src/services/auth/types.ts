--- conflicted
+++ resolved
@@ -84,9 +84,5 @@
   oldPassword: string;
   newPassword: string;
   secondFactorToken: string;
-<<<<<<< HEAD
-  credential: Credential;
-=======
   credential?: Credential;
->>>>>>> 4a621233
 };