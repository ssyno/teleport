---
################################################
# Generated using dronegen, do not edit by hand!
# Use 'make dronegen' to update.
# Generated at dronegen/push.go:104
################################################

kind: pipeline
type: kubernetes
name: push-build-linux-amd64
environment:
  GID: "1000"
  RUNTIME: go1.17.2
  UID: "1000"
trigger:
  event:
    include:
    - push
    exclude:
    - pull_request
  repo:
    include:
    - gravitational/*
  branch:
    include:
    - master
    - branch/*
workspace:
  path: /go
clone:
  disable: true
steps:
- name: Check out code
  image: docker:git
  commands:
  - mkdir -p /go/src/github.com/gravitational/teleport /go/cache
  - cd /go/src/github.com/gravitational/teleport
  - git init && git remote add origin ${DRONE_REMOTE_URL}
  - git fetch origin
  - git checkout -qf ${DRONE_COMMIT_SHA}
  - git submodule update --init webassets || true
  - mkdir -m 0700 /root/.ssh && echo "$GITHUB_PRIVATE_KEY" > /root/.ssh/id_rsa &&
    chmod 600 /root/.ssh/id_rsa
  - ssh-keyscan -H github.com > /root/.ssh/known_hosts 2>/dev/null && chmod 600 /root/.ssh/known_hosts
  - git submodule update --init e
  - git submodule update --init --recursive webassets || true
  - rm -f /root/.ssh/id_rsa
  environment:
    GITHUB_PRIVATE_KEY:
      from_secret: GITHUB_PRIVATE_KEY
- name: Wait for docker
  image: docker
  commands:
  - timeout 30s /bin/sh -c 'while [ ! -S /var/run/docker.sock ]; do sleep 1; done'
  volumes:
  - name: dockersock
    path: /var/run
- name: Build artifacts
  image: docker
  commands:
  - apk add --no-cache make
  - chown -R $UID:$GID /go
  - cd /go/src/github.com/gravitational/teleport
  - make -C build.assets release-amd64
  environment:
    ARCH: amd64
    GID: "1000"
    GOCACHE: /go/cache
    GOPATH: /go
    OS: linux
    UID: "1000"
  volumes:
  - name: dockersock
    path: /var/run
- name: Send Slack notification
  image: plugins/slack
  settings:
    webhook:
      from_secret: SLACK_WEBHOOK_DEV_TELEPORT
  template:
  - |
    *{{#success build.status}}✔{{ else }}✘{{/success}} {{ uppercasefirst build.status }}: Build #{{ build.number }}* (type: `{{ build.event }}`)
    `${DRONE_STAGE_NAME}` artifact build failed.
    *Warning:* This is a genuine failure to build the Teleport binary from `{{ build.branch }}` (likely due to a bad merge or commit) and should be investigated immediately.
    Commit: <https://github.com/{{ repo.owner }}/{{ repo.name }}/commit/{{ build.commit }}|{{ truncate build.commit 8 }}>
    Branch: <https://github.com/{{ repo.owner }}/{{ repo.name }}/commits/{{ build.branch }}|{{ repo.owner }}/{{ repo.name }}:{{ build.branch }}>
    Author: <https://github.com/{{ build.author }}|{{ build.author }}>
    <{{ build.link }}|Visit Drone build page ↗>
  when:
    status:
    - failure
services:
- name: Start Docker
  image: docker:dind
  privileged: true
  volumes:
  - name: dockersock
    path: /var/run
volumes:
- name: dockersock
  temp: {}

---
################################################
# Generated using dronegen, do not edit by hand!
# Use 'make dronegen' to update.
# Generated at dronegen/push.go:104
################################################

kind: pipeline
type: kubernetes
name: push-build-linux-386
environment:
  GID: "1000"
  RUNTIME: go1.17.2
  UID: "1000"
trigger:
  event:
    include:
    - push
    exclude:
    - pull_request
  repo:
    include:
    - gravitational/*
  branch:
    include:
    - master
    - branch/*
workspace:
  path: /go
clone:
  disable: true
steps:
- name: Check out code
  image: docker:git
  commands:
  - mkdir -p /go/src/github.com/gravitational/teleport /go/cache
  - cd /go/src/github.com/gravitational/teleport
  - git init && git remote add origin ${DRONE_REMOTE_URL}
  - git fetch origin
  - git checkout -qf ${DRONE_COMMIT_SHA}
  - git submodule update --init webassets || true
  - mkdir -m 0700 /root/.ssh && echo "$GITHUB_PRIVATE_KEY" > /root/.ssh/id_rsa &&
    chmod 600 /root/.ssh/id_rsa
  - ssh-keyscan -H github.com > /root/.ssh/known_hosts 2>/dev/null && chmod 600 /root/.ssh/known_hosts
  - git submodule update --init e
  - git submodule update --init --recursive webassets || true
  - rm -f /root/.ssh/id_rsa
  environment:
    GITHUB_PRIVATE_KEY:
      from_secret: GITHUB_PRIVATE_KEY
- name: Wait for docker
  image: docker
  commands:
  - timeout 30s /bin/sh -c 'while [ ! -S /var/run/docker.sock ]; do sleep 1; done'
  volumes:
  - name: dockersock
    path: /var/run
- name: Build artifacts
  image: docker
  commands:
  - apk add --no-cache make
  - chown -R $UID:$GID /go
  - cd /go/src/github.com/gravitational/teleport
  - make -C build.assets release-386
  environment:
    ARCH: "386"
    GID: "1000"
    GOCACHE: /go/cache
    GOPATH: /go
    OS: linux
    UID: "1000"
  volumes:
  - name: dockersock
    path: /var/run
- name: Send Slack notification
  image: plugins/slack
  settings:
    webhook:
      from_secret: SLACK_WEBHOOK_DEV_TELEPORT
  template:
  - |
    *{{#success build.status}}✔{{ else }}✘{{/success}} {{ uppercasefirst build.status }}: Build #{{ build.number }}* (type: `{{ build.event }}`)
    `${DRONE_STAGE_NAME}` artifact build failed.
    *Warning:* This is a genuine failure to build the Teleport binary from `{{ build.branch }}` (likely due to a bad merge or commit) and should be investigated immediately.
    Commit: <https://github.com/{{ repo.owner }}/{{ repo.name }}/commit/{{ build.commit }}|{{ truncate build.commit 8 }}>
    Branch: <https://github.com/{{ repo.owner }}/{{ repo.name }}/commits/{{ build.branch }}|{{ repo.owner }}/{{ repo.name }}:{{ build.branch }}>
    Author: <https://github.com/{{ build.author }}|{{ build.author }}>
    <{{ build.link }}|Visit Drone build page ↗>
  when:
    status:
    - failure
services:
- name: Start Docker
  image: docker:dind
  privileged: true
  volumes:
  - name: dockersock
    path: /var/run
volumes:
- name: dockersock
  temp: {}

---
################################################
# Generated using dronegen, do not edit by hand!
# Use 'make dronegen' to update.
# Generated at dronegen/push.go:104
################################################

kind: pipeline
type: kubernetes
name: push-build-linux-amd64-fips
environment:
  GID: "1000"
  RUNTIME: go1.17.2
  UID: "1000"
trigger:
  event:
    include:
    - push
    exclude:
    - pull_request
  repo:
    include:
    - gravitational/*
  branch:
    include:
    - master
    - branch/*
workspace:
  path: /go
clone:
  disable: true
steps:
- name: Check out code
  image: docker:git
  commands:
  - mkdir -p /go/src/github.com/gravitational/teleport /go/cache
  - cd /go/src/github.com/gravitational/teleport
  - git init && git remote add origin ${DRONE_REMOTE_URL}
  - git fetch origin
  - git checkout -qf ${DRONE_COMMIT_SHA}
  - git submodule update --init webassets || true
  - mkdir -m 0700 /root/.ssh && echo "$GITHUB_PRIVATE_KEY" > /root/.ssh/id_rsa &&
    chmod 600 /root/.ssh/id_rsa
  - ssh-keyscan -H github.com > /root/.ssh/known_hosts 2>/dev/null && chmod 600 /root/.ssh/known_hosts
  - git submodule update --init e
  - git submodule update --init --recursive webassets || true
  - rm -f /root/.ssh/id_rsa
  - if [[ "${DRONE_TAG}" != "" ]]; then echo "${DRONE_TAG##v}" > /go/.version.txt;
    else egrep ^VERSION Makefile | cut -d= -f2 > /go/.version.txt; fi; cat /go/.version.txt
  environment:
    GITHUB_PRIVATE_KEY:
      from_secret: GITHUB_PRIVATE_KEY
- name: Wait for docker
  image: docker
  commands:
  - timeout 30s /bin/sh -c 'while [ ! -S /var/run/docker.sock ]; do sleep 1; done'
  volumes:
  - name: dockersock
    path: /var/run
- name: Build artifacts
  image: docker
  commands:
  - apk add --no-cache make
  - chown -R $UID:$GID /go
  - cd /go/src/github.com/gravitational/teleport
  - export VERSION=$(cat /go/.version.txt)
  - make -C build.assets release-amd64-fips
  environment:
    ARCH: amd64
    FIPS: "yes"
    GID: "1000"
    GOCACHE: /go/cache
    GOPATH: /go
    OS: linux
    UID: "1000"
  volumes:
  - name: dockersock
    path: /var/run
- name: Send Slack notification
  image: plugins/slack
  settings:
    webhook:
      from_secret: SLACK_WEBHOOK_DEV_TELEPORT
  template:
  - |
    *{{#success build.status}}✔{{ else }}✘{{/success}} {{ uppercasefirst build.status }}: Build #{{ build.number }}* (type: `{{ build.event }}`)
    `${DRONE_STAGE_NAME}` artifact build failed.
    *Warning:* This is a genuine failure to build the Teleport binary from `{{ build.branch }}` (likely due to a bad merge or commit) and should be investigated immediately.
    Commit: <https://github.com/{{ repo.owner }}/{{ repo.name }}/commit/{{ build.commit }}|{{ truncate build.commit 8 }}>
    Branch: <https://github.com/{{ repo.owner }}/{{ repo.name }}/commits/{{ build.branch }}|{{ repo.owner }}/{{ repo.name }}:{{ build.branch }}>
    Author: <https://github.com/{{ build.author }}|{{ build.author }}>
    <{{ build.link }}|Visit Drone build page ↗>
  when:
    status:
    - failure
services:
- name: Start Docker
  image: docker:dind
  privileged: true
  volumes:
  - name: dockersock
    path: /var/run
volumes:
- name: dockersock
  temp: {}

---
################################################
# Generated using dronegen, do not edit by hand!
# Use 'make dronegen' to update.
# Generated at dronegen/push.go:104
################################################

kind: pipeline
type: kubernetes
name: push-build-windows-amd64
environment:
  GID: "1000"
  RUNTIME: go1.17.2
  UID: "1000"
trigger:
  event:
    include:
    - push
    exclude:
    - pull_request
  repo:
    include:
    - gravitational/*
  branch:
    include:
    - master
    - branch/*
workspace:
  path: /go
clone:
  disable: true
steps:
- name: Check out code
  image: docker:git
  commands:
  - mkdir -p /go/src/github.com/gravitational/teleport /go/cache
  - cd /go/src/github.com/gravitational/teleport
  - git init && git remote add origin ${DRONE_REMOTE_URL}
  - git fetch origin
  - git checkout -qf ${DRONE_COMMIT_SHA}
  - git submodule update --init webassets || true
  - mkdir -m 0700 /root/.ssh && echo "$GITHUB_PRIVATE_KEY" > /root/.ssh/id_rsa &&
    chmod 600 /root/.ssh/id_rsa
  - ssh-keyscan -H github.com > /root/.ssh/known_hosts 2>/dev/null && chmod 600 /root/.ssh/known_hosts
  - git submodule update --init e
  - git submodule update --init --recursive webassets || true
  - rm -f /root/.ssh/id_rsa
  environment:
    GITHUB_PRIVATE_KEY:
      from_secret: GITHUB_PRIVATE_KEY
- name: Wait for docker
  image: docker
  commands:
  - timeout 30s /bin/sh -c 'while [ ! -S /var/run/docker.sock ]; do sleep 1; done'
  volumes:
  - name: dockersock
    path: /var/run
- name: Build artifacts
  image: docker
  commands:
  - apk add --no-cache make
  - chown -R $UID:$GID /go
  - cd /go/src/github.com/gravitational/teleport
  - make -C build.assets release-windows-unsigned
  environment:
    ARCH: amd64
    GID: "1000"
    GOCACHE: /go/cache
    GOPATH: /go
    OS: windows
    UID: "1000"
  volumes:
  - name: dockersock
    path: /var/run
- name: Send Slack notification
  image: plugins/slack
  settings:
    webhook:
      from_secret: SLACK_WEBHOOK_DEV_TELEPORT
  template:
  - |
    *{{#success build.status}}✔{{ else }}✘{{/success}} {{ uppercasefirst build.status }}: Build #{{ build.number }}* (type: `{{ build.event }}`)
    `${DRONE_STAGE_NAME}` artifact build failed.
    *Warning:* This is a genuine failure to build the Teleport binary from `{{ build.branch }}` (likely due to a bad merge or commit) and should be investigated immediately.
    Commit: <https://github.com/{{ repo.owner }}/{{ repo.name }}/commit/{{ build.commit }}|{{ truncate build.commit 8 }}>
    Branch: <https://github.com/{{ repo.owner }}/{{ repo.name }}/commits/{{ build.branch }}|{{ repo.owner }}/{{ repo.name }}:{{ build.branch }}>
    Author: <https://github.com/{{ build.author }}|{{ build.author }}>
    <{{ build.link }}|Visit Drone build page ↗>
  when:
    status:
    - failure
services:
- name: Start Docker
  image: docker:dind
  privileged: true
  volumes:
  - name: dockersock
    path: /var/run
volumes:
- name: dockersock
  temp: {}

---
################################################
# Generated using dronegen, do not edit by hand!
# Use 'make dronegen' to update.
# Generated at dronegen/mac.go:32
################################################

kind: pipeline
type: exec
name: push-build-darwin-amd64
trigger:
  event:
    include:
    - push
    exclude:
    - pull_request
  repo:
    include:
    - gravitational/*
  branch:
    include:
    - master
    - branch/*
workspace:
  path: /tmp/push-build-darwin-amd64
platform:
  os: darwin
  arch: amd64
clone:
  disable: true
concurrency:
  limit: 1
steps:
- name: Set up exec runner storage
  commands:
  - set -u
  - mkdir -p $WORKSPACE_DIR
  - chmod -R u+rw $WORKSPACE_DIR
  - rm -rf $WORKSPACE_DIR/go $WORKSPACE_DIR/.ssh
  environment:
    WORKSPACE_DIR: /tmp/push-build-darwin-amd64
- name: Check out code
  commands:
  - set -u
  - mkdir -p $WORKSPACE_DIR/go/src/github.com/gravitational/teleport
  - cd $WORKSPACE_DIR/go/src/github.com/gravitational/teleport
  - git clone https://github.com/gravitational/${DRONE_REPO_NAME}.git .
  - git checkout ${DRONE_TAG:-$DRONE_COMMIT}
  - mkdir -m 0700 $WORKSPACE_DIR/.ssh && echo "$GITHUB_PRIVATE_KEY" > $WORKSPACE_DIR/.ssh/id_rsa
    && chmod 600 $WORKSPACE_DIR/.ssh/id_rsa
  - ssh-keyscan -H github.com > $WORKSPACE_DIR/.ssh/known_hosts 2>/dev/null
  - chmod 600 $WORKSPACE_DIR/.ssh/known_hosts
  - GIT_SSH_COMMAND='ssh -i $WORKSPACE_DIR/.ssh/id_rsa -o UserKnownHostsFile=$WORKSPACE_DIR/.ssh/known_hosts
    -F /dev/null' git submodule update --init e
  - GIT_SSH_COMMAND='ssh -i $WORKSPACE_DIR/.ssh/id_rsa -o UserKnownHostsFile=$WORKSPACE_DIR/.ssh/known_hosts
    -F /dev/null' git submodule update --init --recursive webassets || true
  - rm -rf $WORKSPACE_DIR/.ssh
  - mkdir -p $WORKSPACE_DIR/go/cache
  environment:
    GITHUB_PRIVATE_KEY:
      from_secret: GITHUB_PRIVATE_KEY
    WORKSPACE_DIR: /tmp/push-build-darwin-amd64
- name: Install Go Toolchain
  commands:
  - set -u
  - mkdir -p ~/build-$DRONE_BUILD_NUMBER-$DRONE_BUILD_CREATED-toolchains
  - curl --silent -O https://dl.google.com/go/$RUNTIME.darwin-amd64.tar.gz
  - tar -C  ~/build-$DRONE_BUILD_NUMBER-$DRONE_BUILD_CREATED-toolchains -xzf $RUNTIME.darwin-amd64.tar.gz
  - rm -rf $RUNTIME.darwin-amd64.tar.gz
  environment:
    RUNTIME: go1.17.2
- name: Install Rust Toolchain
  commands:
  - set -u
  - export PATH=/Users/build/.cargo/bin:$PATH
  - mkdir -p ~/build-$DRONE_BUILD_NUMBER-$DRONE_BUILD_CREATED-toolchains
  - export RUST_VERSION=$(make -C $WORKSPACE_DIR/go/src/github.com/gravitational/teleport/build.assets
    print-rust-version)
  - export CARGO_HOME=~/build-$DRONE_BUILD_NUMBER-$DRONE_BUILD_CREATED-toolchains
  - export RUST_HOME=$CARGO_HOME
  - rustup toolchain install $RUST_VERSION
  environment:
    WORKSPACE_DIR: /tmp/push-build-darwin-amd64
- name: Build Mac artifacts
  commands:
  - set -u
  - export RUST_VERSION=$(make -C $WORKSPACE_DIR/go/src/github.com/gravitational/teleport/build.assets
    print-rust-version)
  - export CARGO_HOME=~/build-$DRONE_BUILD_NUMBER-$DRONE_BUILD_CREATED-toolchains
  - export RUST_HOME=$CARGO_HOME
  - export PATH=~/build-$DRONE_BUILD_NUMBER-$DRONE_BUILD_CREATED-toolchains/go/bin:$CARGO_HOME/bin:/Users/build/.cargo/bin:$PATH
  - cd $WORKSPACE_DIR/go/src/github.com/gravitational/teleport
  - rustup override set $RUST_VERSION
  - make clean release OS=$OS ARCH=$ARCH
  environment:
    ARCH: amd64
    GOCACHE: /tmp/push-build-darwin-amd64/go/cache
    GOPATH: /tmp/push-build-darwin-amd64/go
    OS: darwin
    WORKSPACE_DIR: /tmp/push-build-darwin-amd64
- name: Clean up toolchains (post)
  commands:
  - set -u
  - export PATH=/Users/build/.cargo/bin:$PATH
  - export CARGO_HOME=~/build-$DRONE_BUILD_NUMBER-$DRONE_BUILD_CREATED-toolchains
  - export RUST_HOME=$CARGO_HOME
  - export RUST_VERSION=$(make -C $WORKSPACE_DIR/go/src/github.com/gravitational/teleport/build.assets
    print-rust-version)
  - cd $WORKSPACE_DIR/go/src/github.com/gravitational/teleport
  - rustup override unset
  - rustup toolchain uninstall $RUST_VERSION
  - rm -rf ~/build-$DRONE_BUILD_NUMBER-$DRONE_BUILD_CREATED-toolchains
  environment:
    WORKSPACE_DIR: /tmp/push-build-darwin-amd64
  when:
    status:
    - success
    - failure
- name: Clean up exec runner storage (post)
  commands:
  - set -u
  - chmod -R u+rw $WORKSPACE_DIR
  - rm -rf $WORKSPACE_DIR/go $WORKSPACE_DIR/.ssh
  environment:
    WORKSPACE_DIR: /tmp/push-build-darwin-amd64
- name: Send Slack notification (exec)
  commands:
  - |2

    export DRONE_BUILD_LINK="${DRONE_SYSTEM_PROTO}://${DRONE_SYSTEM_HOSTNAME}/${DRONE_REPO_OWNER}/${DRONE_REPO_NAME}/${DRONE_BUILD_NUMBER}"
    export GOOS=$(go env GOOS)
    export GOARCH=$(go env GOARCH)
  - |2-

    curl -sL -X POST -H 'Content-type: application/json' --data "{\"text\":\"Warning: \`${GOOS}-${GOARCH}\` artifact build failed for [\`${DRONE_REPO_NAME}\`] - please investigate immediately!\nBranch: \`${DRONE_BRANCH}\`\nCommit: \`${DRONE_COMMIT_SHA}\`\nLink: $DRONE_BUILD_LINK\"}" $SLACK_WEBHOOK_DEV_TELEPORT
  environment:
    SLACK_WEBHOOK_DEV_TELEPORT:
      from_secret: SLACK_WEBHOOK_DEV_TELEPORT
  when:
    status:
    - failure

---
################################################
# Generated using dronegen, do not edit by hand!
# Use 'make dronegen' to update.
# Generated at dronegen/push.go:104
################################################

kind: pipeline
type: kubernetes
name: push-build-linux-arm
environment:
  GID: "1000"
  RUNTIME: go1.17.2
  UID: "1000"
trigger:
  event:
    include:
    - push
    exclude:
    - pull_request
  repo:
    include:
    - gravitational/*
  branch:
    include:
    - master
    - branch/*
workspace:
  path: /go
clone:
  disable: true
steps:
- name: Check out code
  image: docker:git
  commands:
  - mkdir -p /go/src/github.com/gravitational/teleport /go/cache
  - cd /go/src/github.com/gravitational/teleport
  - git init && git remote add origin ${DRONE_REMOTE_URL}
  - git fetch origin
  - git checkout -qf ${DRONE_COMMIT_SHA}
  - git submodule update --init webassets || true
  - mkdir -m 0700 /root/.ssh && echo "$GITHUB_PRIVATE_KEY" > /root/.ssh/id_rsa &&
    chmod 600 /root/.ssh/id_rsa
  - ssh-keyscan -H github.com > /root/.ssh/known_hosts 2>/dev/null && chmod 600 /root/.ssh/known_hosts
  - git submodule update --init e
  - git submodule update --init --recursive webassets || true
  - rm -f /root/.ssh/id_rsa
  environment:
    GITHUB_PRIVATE_KEY:
      from_secret: GITHUB_PRIVATE_KEY
- name: Wait for docker
  image: docker
  commands:
  - timeout 30s /bin/sh -c 'while [ ! -S /var/run/docker.sock ]; do sleep 1; done'
  volumes:
  - name: dockersock
    path: /var/run
- name: Build artifacts
  image: docker
  commands:
  - apk add --no-cache make
  - chown -R $UID:$GID /go
  - cd /go/src/github.com/gravitational/teleport
  - make -C build.assets release-arm
  environment:
    ARCH: arm
    GID: "1000"
    GOCACHE: /go/cache
    GOPATH: /go
    OS: linux
    UID: "1000"
  volumes:
  - name: dockersock
    path: /var/run
- name: Send Slack notification
  image: plugins/slack
  settings:
    webhook:
      from_secret: SLACK_WEBHOOK_DEV_TELEPORT
  template:
  - |
    *{{#success build.status}}✔{{ else }}✘{{/success}} {{ uppercasefirst build.status }}: Build #{{ build.number }}* (type: `{{ build.event }}`)
    `${DRONE_STAGE_NAME}` artifact build failed.
    *Warning:* This is a genuine failure to build the Teleport binary from `{{ build.branch }}` (likely due to a bad merge or commit) and should be investigated immediately.
    Commit: <https://github.com/{{ repo.owner }}/{{ repo.name }}/commit/{{ build.commit }}|{{ truncate build.commit 8 }}>
    Branch: <https://github.com/{{ repo.owner }}/{{ repo.name }}/commits/{{ build.branch }}|{{ repo.owner }}/{{ repo.name }}:{{ build.branch }}>
    Author: <https://github.com/{{ build.author }}|{{ build.author }}>
    <{{ build.link }}|Visit Drone build page ↗>
  when:
    status:
    - failure
services:
- name: Start Docker
  image: docker:dind
  privileged: true
  volumes:
  - name: dockersock
    path: /var/run
volumes:
- name: dockersock
  temp: {}

---
################################################
# Generated using dronegen, do not edit by hand!
# Use 'make dronegen' to update.
# Generated at dronegen/push.go:104
################################################

kind: pipeline
type: kubernetes
name: push-build-linux-arm64
environment:
  GID: "1000"
  RUNTIME: go1.17.2
  UID: "1000"
trigger:
  event:
    include:
    - push
    exclude:
    - pull_request
  repo:
    include:
    - gravitational/*
  branch:
    include:
    - master
    - branch/*
workspace:
  path: /go
clone:
  disable: true
steps:
- name: Check out code
  image: docker:git
  commands:
  - mkdir -p /go/src/github.com/gravitational/teleport /go/cache
  - cd /go/src/github.com/gravitational/teleport
  - git init && git remote add origin ${DRONE_REMOTE_URL}
  - git fetch origin
  - git checkout -qf ${DRONE_COMMIT_SHA}
  - git submodule update --init webassets || true
  - mkdir -m 0700 /root/.ssh && echo "$GITHUB_PRIVATE_KEY" > /root/.ssh/id_rsa &&
    chmod 600 /root/.ssh/id_rsa
  - ssh-keyscan -H github.com > /root/.ssh/known_hosts 2>/dev/null && chmod 600 /root/.ssh/known_hosts
  - git submodule update --init e
  - git submodule update --init --recursive webassets || true
  - rm -f /root/.ssh/id_rsa
  environment:
    GITHUB_PRIVATE_KEY:
      from_secret: GITHUB_PRIVATE_KEY
- name: Wait for docker
  image: docker
  commands:
  - timeout 30s /bin/sh -c 'while [ ! -S /var/run/docker.sock ]; do sleep 1; done'
  volumes:
  - name: dockersock
    path: /var/run
- name: Build artifacts
  image: docker
  commands:
  - apk add --no-cache make
  - chown -R $UID:$GID /go
  - cd /go/src/github.com/gravitational/teleport
  - make -C build.assets release-arm64
  environment:
    ARCH: arm64
    GID: "1000"
    GOCACHE: /go/cache
    GOPATH: /go
    OS: linux
    UID: "1000"
  volumes:
  - name: dockersock
    path: /var/run
- name: Send Slack notification
  image: plugins/slack
  settings:
    webhook:
      from_secret: SLACK_WEBHOOK_DEV_TELEPORT
  template:
  - |
    *{{#success build.status}}✔{{ else }}✘{{/success}} {{ uppercasefirst build.status }}: Build #{{ build.number }}* (type: `{{ build.event }}`)
    `${DRONE_STAGE_NAME}` artifact build failed.
    *Warning:* This is a genuine failure to build the Teleport binary from `{{ build.branch }}` (likely due to a bad merge or commit) and should be investigated immediately.
    Commit: <https://github.com/{{ repo.owner }}/{{ repo.name }}/commit/{{ build.commit }}|{{ truncate build.commit 8 }}>
    Branch: <https://github.com/{{ repo.owner }}/{{ repo.name }}/commits/{{ build.branch }}|{{ repo.owner }}/{{ repo.name }}:{{ build.branch }}>
    Author: <https://github.com/{{ build.author }}|{{ build.author }}>
    <{{ build.link }}|Visit Drone build page ↗>
  when:
    status:
    - failure
services:
- name: Start Docker
  image: docker:dind
  privileged: true
  volumes:
  - name: dockersock
    path: /var/run
volumes:
- name: dockersock
  temp: {}

---
kind: pipeline
type: kubernetes
name: teleport-docker-cron

trigger:
  cron:
    - teleport-docker-cron
  repo:
    include:
      - gravitational/teleport

workspace:
  path: /go

clone:
  disable: true

steps:
  - name: Set up variables and Dockerfile
    image: docker:git
    environment:
      # increment these variables when a new major/minor version is released to bump the automatic builds
      # this only needs to be done on the master branch, as that's the branch that the Drone cron is configured for
      # build major version images which are just teleport:x
      CURRENT_VERSION_ROOT: v8
      PREVIOUS_VERSION_ONE_ROOT: v7
      PREVIOUS_VERSION_TWO_ROOT: v6
    commands:
      - apk --update --no-cache add curl
      - mkdir -p /go/build && cd /go/build
      # CURRENT_VERSION (8)
      - echo $(git ls-remote --tags https://github.com/gravitational/teleport | cut -d'/' -f3 | grep $CURRENT_VERSION_ROOT | grep -Ev '(alpha|beta|dev|rc)' | sort -rV | head -n1) > /go/build/CURRENT_VERSION_TAG.txt
      - echo "$(cat /go/build/CURRENT_VERSION_TAG.txt | cut -d. -f1 | tr -d '^v')" > /go/build/CURRENT_VERSION_TAG_GENERIC.txt
      # PREVIOUS_VERSION_ONE (7)
      - echo $(git ls-remote --tags https://github.com/gravitational/teleport | cut -d'/' -f3 | grep $PREVIOUS_VERSION_ONE_ROOT | grep -Ev '(alpha|beta|dev|rc)' | sort -rV | head -n1) > /go/build/PREVIOUS_VERSION_ONE_TAG.txt
      - echo "$(cat /go/build/PREVIOUS_VERSION_ONE_TAG.txt | cut -d. -f1 | tr -d '^v')" > /go/build/PREVIOUS_VERSION_ONE_TAG_GENERIC.txt
      # PREVIOUS_VERSION_TWO (6)
      - echo $(git ls-remote --tags https://github.com/gravitational/teleport | cut -d'/' -f3 | grep $PREVIOUS_VERSION_TWO_ROOT | grep -Ev '(alpha|beta|dev|rc)' | sort -rV | head -n1) > /go/build/PREVIOUS_VERSION_TWO_TAG.txt
      - echo "$(cat /go/build/PREVIOUS_VERSION_TWO_TAG.txt | cut -d. -f1 | tr -d '^v')" > /go/build/PREVIOUS_VERSION_TWO_TAG_GENERIC.txt
      # list versions
      - for FILE in /go/build/*.txt; do echo $FILE; cat $FILE; done
      # get Dockerfiles
      - curl -Ls -o /go/build/Dockerfile-cron https://raw.githubusercontent.com/gravitational/teleport/${DRONE_SOURCE_BRANCH:-master}/build.assets/Dockerfile-cron
      # wait for Docker to be ready
      - sleep 3

  - name: Build and push Teleport containers (CURRENT_VERSION)
    image: docker
    environment:
      OS: linux
      ARCH: amd64
    settings:
      username:
        from_secret: PRODUCTION_QUAYIO_DOCKER_USERNAME
      password:
        from_secret: PRODUCTION_QUAYIO_DOCKER_PASSWORD
    volumes:
      - name: dockersock
        path: /var/run
    commands:
      - export VERSION_TAG=$(cat /go/build/CURRENT_VERSION_TAG.txt)
      - export OSS_IMAGE_NAME="quay.io/gravitational/teleport:$(cat /go/build/CURRENT_VERSION_TAG_GENERIC.txt)"
      - export ENT_IMAGE_NAME="quay.io/gravitational/teleport-ent:$(cat /go/build/CURRENT_VERSION_TAG_GENERIC.txt)"
      - export ENT_FIPS_IMAGE_NAME="quay.io/gravitational/teleport-ent:$(cat /go/build/CURRENT_VERSION_TAG_GENERIC.txt)-fips"
      - docker login -u="$PLUGIN_USERNAME" -p="$PLUGIN_PASSWORD" quay.io
      # OSS
      - docker build --target teleport --build-arg DOWNLOAD_TYPE=teleport --build-arg VERSION_TAG=$VERSION_TAG --build-arg OS=$OS --build-arg ARCH=$ARCH -t $OSS_IMAGE_NAME -f /go/build/Dockerfile-cron /go/build
      - docker push $OSS_IMAGE_NAME
      # Enterprise
      - docker build --target teleport --build-arg DOWNLOAD_TYPE=teleport-ent --build-arg VERSION_TAG=$VERSION_TAG --build-arg OS=$OS --build-arg ARCH=$ARCH  -t $ENT_IMAGE_NAME -f /go/build/Dockerfile-cron /go/build
      - docker push $ENT_IMAGE_NAME
      # Enterprise FIPS
      - docker build --target teleport-fips --build-arg DOWNLOAD_TYPE=teleport-ent --build-arg EXTRA_DOWNLOAD_ARGS="-fips" --build-arg VERSION_TAG=$VERSION_TAG --build-arg OS=$OS --build-arg ARCH=$ARCH -t $ENT_FIPS_IMAGE_NAME -f /go/build/Dockerfile-cron /go/build
      - docker push $ENT_FIPS_IMAGE_NAME

  - name: Build and push Teleport containers (PREVIOUS_VERSION_ONE)
    image: docker
    environment:
      OS: linux
      ARCH: amd64
    settings:
      username:
        from_secret: PRODUCTION_QUAYIO_DOCKER_USERNAME
      password:
        from_secret: PRODUCTION_QUAYIO_DOCKER_PASSWORD
    volumes:
      - name: dockersock
        path: /var/run
    commands:
      - export VERSION_TAG=$(cat /go/build/PREVIOUS_VERSION_ONE_TAG.txt)
      - export OSS_IMAGE_NAME="quay.io/gravitational/teleport:$(cat /go/build/PREVIOUS_VERSION_ONE_TAG_GENERIC.txt)"
      - export ENT_IMAGE_NAME="quay.io/gravitational/teleport-ent:$(cat /go/build/PREVIOUS_VERSION_ONE_TAG_GENERIC.txt)"
      - export ENT_FIPS_IMAGE_NAME="quay.io/gravitational/teleport-ent:$(cat /go/build/PREVIOUS_VERSION_ONE_TAG_GENERIC.txt)-fips"
      - docker login -u="$PLUGIN_USERNAME" -p="$PLUGIN_PASSWORD" quay.io
      # OSS
      - docker build --target teleport --build-arg DOWNLOAD_TYPE=teleport --build-arg VERSION_TAG=$VERSION_TAG --build-arg OS=$OS --build-arg ARCH=$ARCH -t $OSS_IMAGE_NAME -f /go/build/Dockerfile-cron /go/build
      - docker push $OSS_IMAGE_NAME
      # Enterprise
      - docker build --target teleport --build-arg DOWNLOAD_TYPE=teleport-ent --build-arg VERSION_TAG=$VERSION_TAG --build-arg OS=$OS --build-arg ARCH=$ARCH  -t $ENT_IMAGE_NAME -f /go/build/Dockerfile-cron /go/build
      - docker push $ENT_IMAGE_NAME
      # Enterprise FIPS
      - docker build --target teleport-fips --build-arg DOWNLOAD_TYPE=teleport-ent --build-arg EXTRA_DOWNLOAD_ARGS="-fips" --build-arg VERSION_TAG=$VERSION_TAG --build-arg OS=$OS --build-arg ARCH=$ARCH -t $ENT_FIPS_IMAGE_NAME -f /go/build/Dockerfile-cron /go/build
      - docker push $ENT_FIPS_IMAGE_NAME

  - name: Build and push Teleport containers (PREVIOUS_VERSION_TWO)
    image: docker
    environment:
      OS: linux
      ARCH: amd64
    settings:
      username:
        from_secret: PRODUCTION_QUAYIO_DOCKER_USERNAME
      password:
        from_secret: PRODUCTION_QUAYIO_DOCKER_PASSWORD
    volumes:
      - name: dockersock
        path: /var/run
    commands:
      - export VERSION_TAG=$(cat /go/build/PREVIOUS_VERSION_TWO_TAG.txt)
      - export OSS_IMAGE_NAME="quay.io/gravitational/teleport:$(cat /go/build/PREVIOUS_VERSION_TWO_TAG_GENERIC.txt)"
      - export ENT_IMAGE_NAME="quay.io/gravitational/teleport-ent:$(cat /go/build/PREVIOUS_VERSION_TWO_TAG_GENERIC.txt)"
      - export ENT_FIPS_IMAGE_NAME="quay.io/gravitational/teleport-ent:$(cat /go/build/PREVIOUS_VERSION_TWO_TAG_GENERIC.txt)-fips"
      - docker login -u="$PLUGIN_USERNAME" -p="$PLUGIN_PASSWORD" quay.io
      # OSS
      - docker build --target teleport --build-arg DOWNLOAD_TYPE=teleport --build-arg VERSION_TAG=$VERSION_TAG --build-arg OS=$OS --build-arg ARCH=$ARCH -t $OSS_IMAGE_NAME -f /go/build/Dockerfile-cron /go/build
      - docker push $OSS_IMAGE_NAME
      # Enterprise
      - docker build --target teleport --build-arg DOWNLOAD_TYPE=teleport-ent --build-arg VERSION_TAG=$VERSION_TAG --build-arg OS=$OS --build-arg ARCH=$ARCH  -t $ENT_IMAGE_NAME -f /go/build/Dockerfile-cron /go/build
      - docker push $ENT_IMAGE_NAME
      # Enterprise FIPS
      - docker build --target teleport-fips --build-arg DOWNLOAD_TYPE=teleport-ent --build-arg EXTRA_DOWNLOAD_ARGS="-fips" --build-arg VERSION_TAG=$VERSION_TAG --build-arg OS=$OS --build-arg ARCH=$ARCH -t $ENT_FIPS_IMAGE_NAME -f /go/build/Dockerfile-cron /go/build
      - docker push $ENT_FIPS_IMAGE_NAME

  - name: Build/push Teleport Lab Docker image
    image: docker:git
    environment:
      OS: linux
      ARCH: amd64
    settings:
      username:
        from_secret: PRODUCTION_QUAYIO_DOCKER_USERNAME
      password:
        from_secret: PRODUCTION_QUAYIO_DOCKER_PASSWORD
    volumes:
      - name: dockersock
        path: /var/run
    commands:
      - export TELEPORT_TAG=$(cat /go/build/CURRENT_VERSION_TAG.txt | tr -d '^v')
      - export TELEPORT_LAB_IMAGE_NAME="quay.io/gravitational/teleport-lab:$(cat /go/build/CURRENT_VERSION_TAG_GENERIC.txt)"
       # Check out code
      - mkdir -p /go/src/github.com/gravitational/teleport
      - cd /go/src/github.com/gravitational/teleport
      - git init && git remote add origin ${DRONE_REMOTE_URL}
      - git fetch origin
      - git checkout -qf ${DRONE_COMMIT_SHA}
      # Build and push Teleport lab image
      - docker login -u="$PLUGIN_USERNAME" -p="$PLUGIN_PASSWORD" quay.io
      - docker build --build-arg TELEPORT_TAG=$TELEPORT_TAG -t $TELEPORT_LAB_IMAGE_NAME /go/src/github.com/gravitational/teleport/docker/sshd
      - docker push $TELEPORT_LAB_IMAGE_NAME

services:
  - name: Start Docker
    image: docker:dind
    privileged: true
    volumes:
      - name: dockersock
        path: /var/run

volumes:
  - name: dockersock
    temp: {}

---
kind: pipeline
type: kubernetes
name: teleport-helm-cron

trigger:
  cron:
    - teleport-helm-cron
  repo:
    include:
      - gravitational/teleport

workspace:
  path: /go

clone:
  disable: true

steps:
  - name: Check out code
    image: alpine/git
    commands:
      - mkdir -p /go/src/github.com/gravitational/teleport
      - cd /go/src/github.com/gravitational/teleport
      - git clone https://github.com/gravitational/${DRONE_REPO_NAME}.git .
      - git checkout ${DRONE_COMMIT}
      - mkdir -p /go/chart
      - cd /go/chart

  - name: Download chart repo contents
    image: amazon/aws-cli
    environment:
      AWS_S3_BUCKET:
        from_secret: PRODUCTION_CHARTS_AWS_S3_BUCKET
      AWS_ACCESS_KEY_ID:
        from_secret: PRODUCTION_CHARTS_AWS_ACCESS_KEY_ID
      AWS_SECRET_ACCESS_KEY:
        from_secret: PRODUCTION_CHARTS_AWS_SECRET_ACCESS_KEY
    commands:
      - mkdir -p /go/chart
      # download all previously packaged chart versions from the S3 bucket
      - aws s3 sync s3://$AWS_S3_BUCKET/ /go/chart

  - name: Package helm charts
    image: alpine/helm:latest
    commands:
      - cd /go/chart
      - helm package /go/src/github.com/gravitational/teleport/examples/chart/teleport-cluster
      - helm package /go/src/github.com/gravitational/teleport/examples/chart/teleport-kube-agent
      # copy index.html to root of the S3 bucket
      - cp /go/src/github.com/gravitational/teleport/examples/chart/index.html /go/chart
      # this will index all previous versions of the charts downloaded from the S3 bucket,
      # plus the just-packaged charts listed above
      - helm repo index /go/chart

  - name: Upload to S3
    image: plugins/s3
    settings:
      bucket:
        from_secret: PRODUCTION_CHARTS_AWS_S3_BUCKET
      access_key:
        from_secret: PRODUCTION_CHARTS_AWS_ACCESS_KEY_ID
      secret_key:
        from_secret: PRODUCTION_CHARTS_AWS_SECRET_ACCESS_KEY
      region: us-east-2
      acl: public-read
      source: /go/chart/*
      target: /
      strip_prefix: /go/chart

  - name: Send Slack notification
    image: plugins/slack
    settings:
      webhook:
        from_secret: SLACK_WEBHOOK_DEV_TELEPORT
      template: |
        *{{#success build.status}}✔{{ else }}✘{{/success}} {{ uppercasefirst build.status }}: Build #{{ build.number }}* (type: `{{ build.event }}`)
        Details: The `teleport-helm-cron` job in Drone failed to publish Helm charts to S3. This is unusual and should be investigated.
        Commit: <https://github.com/{{ repo.owner }}/{{ repo.name }}/commit/{{ build.commit }}|{{ truncate build.commit 8 }}>
        Branch: <https://github.com/{{ repo.owner }}/{{ repo.name }}/commits/{{ build.branch }}|{{ build.branch }}>
        Author: <https://github.com/{{ build.author }}|{{ build.author }}>
        <{{ build.link }}|Visit Drone build page ↗>
    when:
      status: [failure]

---
################################################
# Generated using dronegen, do not edit by hand!
# Use 'make dronegen' to update.
<<<<<<< HEAD
# Generated at dronegen/tag.go:223
=======
# Generated at dronegen/tag.go:233
################################################

kind: pipeline
type: kubernetes
name: build-linux-amd64-centos7
environment:
  RUNTIME: go1.17.2
trigger:
  event:
    include:
    - tag
  ref:
    include:
    - refs/tags/v*
  repo:
    include:
    - gravitational/*
workspace:
  path: /go
clone:
  disable: true
steps:
- name: Check out code
  image: docker:git
  commands:
  - mkdir -p /go/src/github.com/gravitational/teleport
  - cd /go/src/github.com/gravitational/teleport
  - git clone https://github.com/gravitational/${DRONE_REPO_NAME}.git .
  - git checkout ${DRONE_TAG:-$DRONE_COMMIT}
  - mkdir -m 0700 /root/.ssh && echo -n "$GITHUB_PRIVATE_KEY" > /root/.ssh/id_rsa
    && chmod 600 /root/.ssh/id_rsa
  - ssh-keyscan -H github.com > /root/.ssh/known_hosts 2>/dev/null && chmod 600 /root/.ssh/known_hosts
  - git submodule update --init e
  - git submodule update --init --recursive webassets || true
  - rm -f /root/.ssh/id_rsa
  - mkdir -p /go/cache /go/artifacts
  - if [[ "${DRONE_TAG}" != "" ]]; then echo "${DRONE_TAG##v}" > /go/.version.txt;
    else egrep ^VERSION Makefile | cut -d= -f2 > /go/.version.txt; fi; cat /go/.version.txt
  environment:
    GITHUB_PRIVATE_KEY:
      from_secret: GITHUB_PRIVATE_KEY
- name: Wait for docker
  image: docker
  commands:
  - timeout 30s /bin/sh -c 'while [ ! -S /var/run/docker.sock ]; do sleep 1; done'
  volumes:
  - name: dockersock
    path: /var/run
- name: Build artifacts
  image: docker
  commands:
  - apk add --no-cache make
  - chown -R $UID:$GID /go
  - cd /go/src/github.com/gravitational/teleport
  - make -C build.assets release-amd64-centos7
  environment:
    ARCH: amd64
    GID: "1000"
    GOCACHE: /go/cache
    GOPATH: /go
    OS: linux
    UID: "1000"
  volumes:
  - name: dockersock
    path: /var/run
- name: Copy artifacts
  image: docker
  commands:
  - cd /go/src/github.com/gravitational/teleport
  - find . -maxdepth 1 -iname "teleport*.tar.gz" -print -exec cp {} /go/artifacts
    \;
  - find e/ -maxdepth 1 -iname "teleport*.tar.gz" -print -exec cp {} /go/artifacts
    \;
  - export VERSION=$(cat /go/.version.txt)
  - mv /go/artifacts/teleport-v$${VERSION}-linux-amd64-bin.tar.gz /go/artifacts/teleport-v$${VERSION}-linux-amd64-centos7-bin.tar.gz
  - mv /go/artifacts/teleport-ent-v$${VERSION}-linux-amd64-bin.tar.gz /go/artifacts/teleport-ent-v$${VERSION}-linux-amd64-centos7-bin.tar.gz
  - cd /go/artifacts && for FILE in teleport*.tar.gz; do sha256sum $FILE > $FILE.sha256;
    done && ls -l
- name: Upload to S3
  image: plugins/s3
  settings:
    access_key:
      from_secret: AWS_ACCESS_KEY_ID
    bucket:
      from_secret: AWS_S3_BUCKET
    region: us-west-2
    secret_key:
      from_secret: AWS_SECRET_ACCESS_KEY
    source: /go/artifacts/*
    strip_prefix: /go/artifacts/
    target: teleport/tag/${DRONE_TAG##v}
services:
- name: Start Docker
  image: docker:dind
  privileged: true
  volumes:
  - name: dockersock
    path: /var/run
volumes:
- name: dockersock
  temp: {}

---
################################################
# Generated using dronegen, do not edit by hand!
# Use 'make dronegen' to update.
# Generated at dronegen/tag.go:233
################################################

kind: pipeline
type: kubernetes
name: build-linux-amd64-centos7-fips
environment:
  RUNTIME: go1.17.2
trigger:
  event:
    include:
    - tag
  ref:
    include:
    - refs/tags/v*
  repo:
    include:
    - gravitational/*
workspace:
  path: /go
clone:
  disable: true
steps:
- name: Check out code
  image: docker:git
  commands:
  - mkdir -p /go/src/github.com/gravitational/teleport
  - cd /go/src/github.com/gravitational/teleport
  - git clone https://github.com/gravitational/${DRONE_REPO_NAME}.git .
  - git checkout ${DRONE_TAG:-$DRONE_COMMIT}
  - mkdir -m 0700 /root/.ssh && echo -n "$GITHUB_PRIVATE_KEY" > /root/.ssh/id_rsa
    && chmod 600 /root/.ssh/id_rsa
  - ssh-keyscan -H github.com > /root/.ssh/known_hosts 2>/dev/null && chmod 600 /root/.ssh/known_hosts
  - git submodule update --init e
  - git submodule update --init --recursive webassets || true
  - rm -f /root/.ssh/id_rsa
  - mkdir -p /go/cache /go/artifacts
  - if [[ "${DRONE_TAG}" != "" ]]; then echo "${DRONE_TAG##v}" > /go/.version.txt;
    else egrep ^VERSION Makefile | cut -d= -f2 > /go/.version.txt; fi; cat /go/.version.txt
  environment:
    GITHUB_PRIVATE_KEY:
      from_secret: GITHUB_PRIVATE_KEY
- name: Wait for docker
  image: docker
  commands:
  - timeout 30s /bin/sh -c 'while [ ! -S /var/run/docker.sock ]; do sleep 1; done'
  volumes:
  - name: dockersock
    path: /var/run
- name: Build artifacts
  image: docker
  commands:
  - apk add --no-cache make
  - chown -R $UID:$GID /go
  - cd /go/src/github.com/gravitational/teleport
  - export VERSION=$(cat /go/.version.txt)
  - make -C build.assets release-amd64-centos7-fips
  environment:
    ARCH: amd64
    FIPS: "yes"
    GID: "1000"
    GOCACHE: /go/cache
    GOPATH: /go
    OS: linux
    UID: "1000"
  volumes:
  - name: dockersock
    path: /var/run
- name: Copy artifacts
  image: docker
  commands:
  - cd /go/src/github.com/gravitational/teleport
  - find e/ -maxdepth 1 -iname "teleport*.tar.gz" -print -exec cp {} /go/artifacts
    \;
  - export VERSION=$(cat /go/.version.txt)
  - mv /go/artifacts/teleport-ent-v$${VERSION}-linux-amd64-fips-bin.tar.gz /go/artifacts/teleport-ent-v$${VERSION}-linux-amd64-centos7-fips-bin.tar.gz
  - cd /go/artifacts && for FILE in teleport*.tar.gz; do sha256sum $FILE > $FILE.sha256;
    done && ls -l
- name: Upload to S3
  image: plugins/s3
  settings:
    access_key:
      from_secret: AWS_ACCESS_KEY_ID
    bucket:
      from_secret: AWS_S3_BUCKET
    region: us-west-2
    secret_key:
      from_secret: AWS_SECRET_ACCESS_KEY
    source: /go/artifacts/*
    strip_prefix: /go/artifacts/
    target: teleport/tag/${DRONE_TAG##v}
services:
- name: Start Docker
  image: docker:dind
  privileged: true
  volumes:
  - name: dockersock
    path: /var/run
volumes:
- name: dockersock
  temp: {}

---
################################################
# Generated using dronegen, do not edit by hand!
# Use 'make dronegen' to update.
# Generated at dronegen/tag.go:233
>>>>>>> 5f403562
################################################

kind: pipeline
type: kubernetes
name: build-linux-amd64
environment:
  RUNTIME: go1.17.2
trigger:
  event:
    include:
    - tag
  ref:
    include:
    - refs/tags/v*
  repo:
    include:
    - gravitational/*
workspace:
  path: /go
clone:
  disable: true
steps:
- name: Check out code
  image: docker:git
  commands:
  - mkdir -p /go/src/github.com/gravitational/teleport
  - cd /go/src/github.com/gravitational/teleport
  - git clone https://github.com/gravitational/${DRONE_REPO_NAME}.git .
  - git checkout ${DRONE_TAG:-$DRONE_COMMIT}
  - mkdir -m 0700 /root/.ssh && echo -n "$GITHUB_PRIVATE_KEY" > /root/.ssh/id_rsa
    && chmod 600 /root/.ssh/id_rsa
  - ssh-keyscan -H github.com > /root/.ssh/known_hosts 2>/dev/null && chmod 600 /root/.ssh/known_hosts
  - git submodule update --init e
  - git submodule update --init --recursive webassets || true
  - rm -f /root/.ssh/id_rsa
  - mkdir -p /go/cache /go/artifacts
  - if [[ "${DRONE_TAG}" != "" ]]; then echo "${DRONE_TAG##v}" > /go/.version.txt;
    else egrep ^VERSION Makefile | cut -d= -f2 > /go/.version.txt; fi; cat /go/.version.txt
  environment:
    GITHUB_PRIVATE_KEY:
      from_secret: GITHUB_PRIVATE_KEY
- name: Wait for docker
  image: docker
  commands:
  - timeout 30s /bin/sh -c 'while [ ! -S /var/run/docker.sock ]; do sleep 1; done'
  volumes:
  - name: dockersock
    path: /var/run
- name: Build artifacts
  image: docker
  commands:
  - apk add --no-cache make
  - chown -R $UID:$GID /go
  - cd /go/src/github.com/gravitational/teleport
  - make -C build.assets release-amd64
  environment:
    ARCH: amd64
    GID: "1000"
    GOCACHE: /go/cache
    GOPATH: /go
    OS: linux
    UID: "1000"
  volumes:
  - name: dockersock
    path: /var/run
- name: Copy artifacts
  image: docker
  commands:
  - cd /go/src/github.com/gravitational/teleport
  - find . -maxdepth 1 -iname "teleport*.tar.gz" -print -exec cp {} /go/artifacts
    \;
  - find e/ -maxdepth 1 -iname "teleport*.tar.gz" -print -exec cp {} /go/artifacts
    \;
  - cd /go/artifacts && for FILE in teleport*.tar.gz; do sha256sum $FILE > $FILE.sha256;
    done && ls -l
- name: Upload to S3
  image: plugins/s3
  settings:
    access_key:
      from_secret: AWS_ACCESS_KEY_ID
    bucket:
      from_secret: AWS_S3_BUCKET
    region: us-west-2
    secret_key:
      from_secret: AWS_SECRET_ACCESS_KEY
    source: /go/artifacts/*
    strip_prefix: /go/artifacts/
    target: teleport/tag/${DRONE_TAG##v}
- name: Register artifacts
  image: docker
  commands:
  - WORKSPACE_DIR=$${WORKSPACE_DIR:-/}
  - VERSION=$(cat $WORKSPACE_DIR/go/.version.txt)
  - RELEASES_HOST=https://releases-staging.platform.teleport.sh
  - echo $RELEASES_CERT | base64 -d > $WORKSPACE_DIR/releases.crt
  - echo $RELEASES_KEY | base64 -d > $WORKSPACE_DIR/releases.key
  - trap "rm -f /releases.crt /releases.key" EXIT
  - CREDENTIALS="--cert $WORKSPACE_DIR/releases.crt --key $WORKSPACE_DIR/releases.key"
  - which curl || apk add --no-cache curl
  - |-
    cd $WORKSPACE_DIR/go/artifacts
    for file in $(find . -type f ! -iname '*.sha256'); do
      # Skip files that are not results of this build
      # (e.g. tarballs from which OS packages are made)
      [ -f "$file.sha256" ] || continue

      product="$(basename "$file" | sed -E 's/(-|_)v?[0-9].*//')" # extract part before -vX.Y.Z
      shasum="$(cat "$file.sha256" | cut -d ' ' -f 1)"
      status_code=$(curl $CREDENTIALS -o $WORKSPACE_DIR/curl_out.txt -w "%{http_code}" -F product=$product -F version=$VERSION -F notesMd="# Teleport $VERSION" -F status=draft $RELEASES_HOST/releases)
      [ $status_code = 200 ] || [ $status_code = 409 ] || (echo "curl HTTP status: $status_code"; cat $WORKSPACE_DIR/curl_out.txt && exit 1)
      curl $CREDENTIALS --fail -o /dev/null -F description="TODO" -F os="linux" -F arch="amd64" -F file=@$file -F sha256="$shasum" -F releaseId="$product@$VERSION" $RELEASES_HOST/assets;
    done
  environment:
    RELEASES_CERT:
      from_secret: RELEASES_CERT
    RELEASES_KEY:
      from_secret: RELEASES_KEY
services:
- name: Start Docker
  image: docker:dind
  privileged: true
  volumes:
  - name: dockersock
    path: /var/run
volumes:
- name: dockersock
  temp: {}

---
################################################
# Generated using dronegen, do not edit by hand!
# Use 'make dronegen' to update.
<<<<<<< HEAD
# Generated at dronegen/tag.go:223
=======
# Generated at dronegen/tag.go:233
>>>>>>> 5f403562
################################################

kind: pipeline
type: kubernetes
name: build-linux-amd64-fips
environment:
  RUNTIME: go1.17.2
trigger:
  event:
    include:
    - tag
  ref:
    include:
    - refs/tags/v*
  repo:
    include:
    - gravitational/*
workspace:
  path: /go
clone:
  disable: true
steps:
- name: Check out code
  image: docker:git
  commands:
  - mkdir -p /go/src/github.com/gravitational/teleport
  - cd /go/src/github.com/gravitational/teleport
  - git clone https://github.com/gravitational/${DRONE_REPO_NAME}.git .
  - git checkout ${DRONE_TAG:-$DRONE_COMMIT}
  - mkdir -m 0700 /root/.ssh && echo -n "$GITHUB_PRIVATE_KEY" > /root/.ssh/id_rsa
    && chmod 600 /root/.ssh/id_rsa
  - ssh-keyscan -H github.com > /root/.ssh/known_hosts 2>/dev/null && chmod 600 /root/.ssh/known_hosts
  - git submodule update --init e
  - git submodule update --init --recursive webassets || true
  - rm -f /root/.ssh/id_rsa
  - mkdir -p /go/cache /go/artifacts
  - if [[ "${DRONE_TAG}" != "" ]]; then echo "${DRONE_TAG##v}" > /go/.version.txt;
    else egrep ^VERSION Makefile | cut -d= -f2 > /go/.version.txt; fi; cat /go/.version.txt
  environment:
    GITHUB_PRIVATE_KEY:
      from_secret: GITHUB_PRIVATE_KEY
- name: Wait for docker
  image: docker
  commands:
  - timeout 30s /bin/sh -c 'while [ ! -S /var/run/docker.sock ]; do sleep 1; done'
  volumes:
  - name: dockersock
    path: /var/run
- name: Build artifacts
  image: docker
  commands:
  - apk add --no-cache make
  - chown -R $UID:$GID /go
  - cd /go/src/github.com/gravitational/teleport
  - export VERSION=$(cat /go/.version.txt)
  - make -C build.assets release-amd64-fips
  environment:
    ARCH: amd64
    FIPS: "yes"
    GID: "1000"
    GOCACHE: /go/cache
    GOPATH: /go
    OS: linux
    UID: "1000"
  volumes:
  - name: dockersock
    path: /var/run
- name: Copy artifacts
  image: docker
  commands:
  - cd /go/src/github.com/gravitational/teleport
  - find e/ -maxdepth 1 -iname "teleport*.tar.gz" -print -exec cp {} /go/artifacts
    \;
  - cd /go/artifacts && for FILE in teleport*.tar.gz; do sha256sum $FILE > $FILE.sha256;
    done && ls -l
- name: Upload to S3
  image: plugins/s3
  settings:
    access_key:
      from_secret: AWS_ACCESS_KEY_ID
    bucket:
      from_secret: AWS_S3_BUCKET
    region: us-west-2
    secret_key:
      from_secret: AWS_SECRET_ACCESS_KEY
    source: /go/artifacts/*
    strip_prefix: /go/artifacts/
    target: teleport/tag/${DRONE_TAG##v}
- name: Register artifacts
  image: docker
  commands:
  - WORKSPACE_DIR=$${WORKSPACE_DIR:-/}
  - VERSION=$(cat $WORKSPACE_DIR/go/.version.txt)
  - RELEASES_HOST=https://releases-staging.platform.teleport.sh
  - echo $RELEASES_CERT | base64 -d > $WORKSPACE_DIR/releases.crt
  - echo $RELEASES_KEY | base64 -d > $WORKSPACE_DIR/releases.key
  - trap "rm -f /releases.crt /releases.key" EXIT
  - CREDENTIALS="--cert $WORKSPACE_DIR/releases.crt --key $WORKSPACE_DIR/releases.key"
  - which curl || apk add --no-cache curl
  - |-
    cd $WORKSPACE_DIR/go/artifacts
    for file in $(find . -type f ! -iname '*.sha256'); do
      # Skip files that are not results of this build
      # (e.g. tarballs from which OS packages are made)
      [ -f "$file.sha256" ] || continue

      product="$(basename "$file" | sed -E 's/(-|_)v?[0-9].*//')" # extract part before -vX.Y.Z
      shasum="$(cat "$file.sha256" | cut -d ' ' -f 1)"
      status_code=$(curl $CREDENTIALS -o $WORKSPACE_DIR/curl_out.txt -w "%{http_code}" -F product=$product -F version=$VERSION -F notesMd="# Teleport $VERSION" -F status=draft $RELEASES_HOST/releases)
      [ $status_code = 200 ] || [ $status_code = 409 ] || (echo "curl HTTP status: $status_code"; cat $WORKSPACE_DIR/curl_out.txt && exit 1)
      curl $CREDENTIALS --fail -o /dev/null -F description="TODO" -F os="linux" -F arch="amd64" -F file=@$file -F sha256="$shasum" -F releaseId="$product@$VERSION" $RELEASES_HOST/assets;
    done
  environment:
    RELEASES_CERT:
      from_secret: RELEASES_CERT
    RELEASES_KEY:
      from_secret: RELEASES_KEY
services:
- name: Start Docker
  image: docker:dind
  privileged: true
  volumes:
  - name: dockersock
    path: /var/run
volumes:
- name: dockersock
  temp: {}

---
################################################
# Generated using dronegen, do not edit by hand!
# Use 'make dronegen' to update.
<<<<<<< HEAD
# Generated at dronegen/tag.go:223
=======
# Generated at dronegen/tag.go:233
>>>>>>> 5f403562
################################################

kind: pipeline
type: kubernetes
name: build-linux-amd64-centos6
environment:
  RUNTIME: go1.17.2
trigger:
  event:
    include:
    - tag
  ref:
    include:
    - refs/tags/v*
  repo:
    include:
    - gravitational/*
workspace:
  path: /go
clone:
  disable: true
steps:
- name: Check out code
  image: docker:git
  commands:
  - mkdir -p /go/src/github.com/gravitational/teleport
  - cd /go/src/github.com/gravitational/teleport
  - git clone https://github.com/gravitational/${DRONE_REPO_NAME}.git .
  - git checkout ${DRONE_TAG:-$DRONE_COMMIT}
  - mkdir -m 0700 /root/.ssh && echo -n "$GITHUB_PRIVATE_KEY" > /root/.ssh/id_rsa
    && chmod 600 /root/.ssh/id_rsa
  - ssh-keyscan -H github.com > /root/.ssh/known_hosts 2>/dev/null && chmod 600 /root/.ssh/known_hosts
  - git submodule update --init e
  - git submodule update --init --recursive webassets || true
  - rm -f /root/.ssh/id_rsa
  - mkdir -p /go/cache /go/artifacts
  - if [[ "${DRONE_TAG}" != "" ]]; then echo "${DRONE_TAG##v}" > /go/.version.txt;
    else egrep ^VERSION Makefile | cut -d= -f2 > /go/.version.txt; fi; cat /go/.version.txt
  environment:
    GITHUB_PRIVATE_KEY:
      from_secret: GITHUB_PRIVATE_KEY
- name: Wait for docker
  image: docker
  commands:
  - timeout 30s /bin/sh -c 'while [ ! -S /var/run/docker.sock ]; do sleep 1; done'
  volumes:
  - name: dockersock
    path: /var/run
- name: Build artifacts
  image: docker
  commands:
  - apk add --no-cache make
  - chown -R $UID:$GID /go
  - cd /go/src/github.com/gravitational/teleport
  - make -C build.assets release-amd64-centos6
  environment:
    ARCH: amd64
    GID: "1000"
    GOCACHE: /go/cache
    GOPATH: /go
    OS: linux
    UID: "1000"
  volumes:
  - name: dockersock
    path: /var/run
- name: Copy artifacts
  image: docker
  commands:
  - cd /go/src/github.com/gravitational/teleport
  - find . -maxdepth 1 -iname "teleport*.tar.gz" -print -exec cp {} /go/artifacts
    \;
  - find e/ -maxdepth 1 -iname "teleport*.tar.gz" -print -exec cp {} /go/artifacts
    \;
  - export VERSION=$(cat /go/.version.txt)
  - mv /go/artifacts/teleport-v$${VERSION}-linux-amd64-bin.tar.gz /go/artifacts/teleport-v$${VERSION}-linux-amd64-centos6-bin.tar.gz
  - mv /go/artifacts/teleport-ent-v$${VERSION}-linux-amd64-bin.tar.gz /go/artifacts/teleport-ent-v$${VERSION}-linux-amd64-centos6-bin.tar.gz
  - cd /go/artifacts && for FILE in teleport*.tar.gz; do sha256sum $FILE > $FILE.sha256;
    done && ls -l
- name: Upload to S3
  image: plugins/s3
  settings:
    access_key:
      from_secret: AWS_ACCESS_KEY_ID
    bucket:
      from_secret: AWS_S3_BUCKET
    region: us-west-2
    secret_key:
      from_secret: AWS_SECRET_ACCESS_KEY
    source: /go/artifacts/*
    strip_prefix: /go/artifacts/
    target: teleport/tag/${DRONE_TAG##v}
- name: Register artifacts
  image: docker
  commands:
  - WORKSPACE_DIR=$${WORKSPACE_DIR:-/}
  - VERSION=$(cat $WORKSPACE_DIR/go/.version.txt)
  - RELEASES_HOST=https://releases-staging.platform.teleport.sh
  - echo $RELEASES_CERT | base64 -d > $WORKSPACE_DIR/releases.crt
  - echo $RELEASES_KEY | base64 -d > $WORKSPACE_DIR/releases.key
  - trap "rm -f /releases.crt /releases.key" EXIT
  - CREDENTIALS="--cert $WORKSPACE_DIR/releases.crt --key $WORKSPACE_DIR/releases.key"
  - which curl || apk add --no-cache curl
  - |-
    cd $WORKSPACE_DIR/go/artifacts
    for file in $(find . -type f ! -iname '*.sha256'); do
      # Skip files that are not results of this build
      # (e.g. tarballs from which OS packages are made)
      [ -f "$file.sha256" ] || continue

      product="$(basename "$file" | sed -E 's/(-|_)v?[0-9].*//')" # extract part before -vX.Y.Z
      shasum="$(cat "$file.sha256" | cut -d ' ' -f 1)"
      status_code=$(curl $CREDENTIALS -o $WORKSPACE_DIR/curl_out.txt -w "%{http_code}" -F product=$product -F version=$VERSION -F notesMd="# Teleport $VERSION" -F status=draft $RELEASES_HOST/releases)
      [ $status_code = 200 ] || [ $status_code = 409 ] || (echo "curl HTTP status: $status_code"; cat $WORKSPACE_DIR/curl_out.txt && exit 1)
      curl $CREDENTIALS --fail -o /dev/null -F description="TODO" -F os="linux" -F arch="amd64" -F file=@$file -F sha256="$shasum" -F releaseId="$product@$VERSION" $RELEASES_HOST/assets;
    done
  environment:
    RELEASES_CERT:
      from_secret: RELEASES_CERT
    RELEASES_KEY:
      from_secret: RELEASES_KEY
services:
- name: Start Docker
  image: docker:dind
  privileged: true
  volumes:
  - name: dockersock
    path: /var/run
volumes:
- name: dockersock
  temp: {}

---
################################################
# Generated using dronegen, do not edit by hand!
# Use 'make dronegen' to update.
<<<<<<< HEAD
# Generated at dronegen/tag.go:402
=======
# Generated at dronegen/tag.go:375
>>>>>>> 5f403562
################################################

kind: pipeline
type: kubernetes
name: build-linux-amd64-rpm
trigger:
  event:
    include:
    - tag
  ref:
    include:
    - refs/tags/v*
  repo:
    include:
    - gravitational/*
workspace:
  path: /go
clone:
  disable: true
depends_on:
- build-linux-amd64
steps:
- name: Check out code
  image: docker:git
  commands:
  - mkdir -p /go/src/github.com/gravitational/teleport
  - cd /go/src/github.com/gravitational/teleport
  - git clone https://github.com/gravitational/${DRONE_REPO_NAME}.git .
  - git checkout ${DRONE_TAG:-$DRONE_COMMIT}
  - mkdir -m 0700 /root/.ssh && echo -n "$GITHUB_PRIVATE_KEY" > /root/.ssh/id_rsa
    && chmod 600 /root/.ssh/id_rsa
  - ssh-keyscan -H github.com > /root/.ssh/known_hosts 2>/dev/null && chmod 600 /root/.ssh/known_hosts
  - git submodule update --init e
  - git submodule update --init --recursive webassets || true
  - rm -f /root/.ssh/id_rsa
  - mkdir -p /go/cache /go/artifacts
  - if [[ "${DRONE_TAG}" != "" ]]; then echo "${DRONE_TAG##v}" > /go/.version.txt;
    else egrep ^VERSION Makefile | cut -d= -f2 > /go/.version.txt; fi; cat /go/.version.txt
  environment:
    GITHUB_PRIVATE_KEY:
      from_secret: GITHUB_PRIVATE_KEY
- name: Wait for docker
  image: docker
  commands:
  - timeout 30s /bin/sh -c 'while [ ! -S /var/run/docker.sock ]; do sleep 1; done'
  volumes:
  - name: dockersock
    path: /var/run
- name: Download artifacts from S3
  image: amazon/aws-cli
  commands:
  - export VERSION=$(cat /go/.version.txt)
  - if [[ "${DRONE_TAG}" != "" ]]; then export S3_PATH="tag/$${DRONE_TAG##v}/"; else
    export S3_PATH="tag/"; fi
  - aws s3 cp s3://$AWS_S3_BUCKET/teleport/$${S3_PATH}teleport-v$${VERSION}-linux-amd64-bin.tar.gz
    /go/artifacts/
  - aws s3 cp s3://$AWS_S3_BUCKET/teleport/$${S3_PATH}teleport-ent-v$${VERSION}-linux-amd64-bin.tar.gz
    /go/artifacts/
  environment:
    AWS_ACCESS_KEY_ID:
      from_secret: AWS_ACCESS_KEY_ID
    AWS_REGION: us-west-2
    AWS_S3_BUCKET:
      from_secret: AWS_S3_BUCKET
    AWS_SECRET_ACCESS_KEY:
      from_secret: AWS_SECRET_ACCESS_KEY
- name: Build artifacts
  image: docker
  commands:
  - apk add --no-cache bash curl gzip make tar
  - cd /go/src/github.com/gravitational/teleport
  - export VERSION=$(cat /go/.version.txt)
  - mkdir -m0700 $GNUPG_DIR
  - echo "$GPG_RPM_SIGNING_ARCHIVE" | base64 -d | tar -xzf - -C $GNUPG_DIR
  - chown -R root:root $GNUPG_DIR
  - make rpm
  - rm -rf $GNUPG_DIR
  environment:
    ARCH: amd64
    ENT_TARBALL_PATH: /go/artifacts
    GNUPG_DIR: /tmpfs/gnupg
    GPG_RPM_SIGNING_ARCHIVE:
      from_secret: GPG_RPM_SIGNING_ARCHIVE
    OSS_TARBALL_PATH: /go/artifacts
    TMPDIR: /go
  volumes:
  - name: tmpfs
    path: /tmpfs
  - name: dockersock
    path: /var/run
- name: Copy artifacts
  image: docker
  commands:
  - cd /go/src/github.com/gravitational/teleport
  - find build -maxdepth 1 -iname "teleport*.rpm*" -print -exec cp {} /go/artifacts
    \;
  - find e/build -maxdepth 1 -iname "teleport*.rpm*" -print -exec cp {} /go/artifacts
    \;
- name: Upload to S3
  image: plugins/s3
  settings:
    access_key:
      from_secret: AWS_ACCESS_KEY_ID
    bucket:
      from_secret: AWS_S3_BUCKET
    region: us-west-2
    secret_key:
      from_secret: AWS_SECRET_ACCESS_KEY
    source: /go/artifacts/*
    strip_prefix: /go/artifacts/
    target: teleport/tag/${DRONE_TAG##v}
- name: Register artifacts
  image: docker
  commands:
  - WORKSPACE_DIR=$${WORKSPACE_DIR:-/}
  - VERSION=$(cat $WORKSPACE_DIR/go/.version.txt)
  - RELEASES_HOST=https://releases-staging.platform.teleport.sh
  - echo $RELEASES_CERT | base64 -d > $WORKSPACE_DIR/releases.crt
  - echo $RELEASES_KEY | base64 -d > $WORKSPACE_DIR/releases.key
  - trap "rm -f /releases.crt /releases.key" EXIT
  - CREDENTIALS="--cert $WORKSPACE_DIR/releases.crt --key $WORKSPACE_DIR/releases.key"
  - which curl || apk add --no-cache curl
  - |-
    cd $WORKSPACE_DIR/go/artifacts
    for file in $(find . -type f ! -iname '*.sha256'); do
      # Skip files that are not results of this build
      # (e.g. tarballs from which OS packages are made)
      [ -f "$file.sha256" ] || continue

      product="$(basename "$file" | sed -E 's/(-|_)v?[0-9].*//')" # extract part before -vX.Y.Z
      shasum="$(cat "$file.sha256" | cut -d ' ' -f 1)"
      status_code=$(curl $CREDENTIALS -o $WORKSPACE_DIR/curl_out.txt -w "%{http_code}" -F product=$product -F version=$VERSION -F notesMd="# Teleport $VERSION" -F status=draft $RELEASES_HOST/releases)
      [ $status_code = 200 ] || [ $status_code = 409 ] || (echo "curl HTTP status: $status_code"; cat $WORKSPACE_DIR/curl_out.txt && exit 1)
      curl $CREDENTIALS --fail -o /dev/null -F description="TODO" -F os="linux" -F arch="amd64" -F file=@$file -F sha256="$shasum" -F releaseId="$product@$VERSION" $RELEASES_HOST/assets;
    done
  environment:
    RELEASES_CERT:
      from_secret: RELEASES_CERT
    RELEASES_KEY:
      from_secret: RELEASES_KEY
services:
- name: Start Docker
  image: docker:dind
  privileged: true
  volumes:
  - name: tmpfs
    path: /tmpfs
  - name: dockersock
    path: /var/run
volumes:
- name: tmpfs
  temp:
    medium: memory
- name: dockersock
  temp: {}

---
################################################
# Generated using dronegen, do not edit by hand!
# Use 'make dronegen' to update.
<<<<<<< HEAD
# Generated at dronegen/tag.go:402
=======
# Generated at dronegen/tag.go:375
>>>>>>> 5f403562
################################################

kind: pipeline
type: kubernetes
name: build-linux-amd64-fips-rpm
trigger:
  event:
    include:
    - tag
  ref:
    include:
    - refs/tags/v*
  repo:
    include:
    - gravitational/*
workspace:
  path: /go
clone:
  disable: true
depends_on:
- build-linux-amd64-fips
steps:
- name: Check out code
  image: docker:git
  commands:
  - mkdir -p /go/src/github.com/gravitational/teleport
  - cd /go/src/github.com/gravitational/teleport
  - git clone https://github.com/gravitational/${DRONE_REPO_NAME}.git .
  - git checkout ${DRONE_TAG:-$DRONE_COMMIT}
  - mkdir -m 0700 /root/.ssh && echo -n "$GITHUB_PRIVATE_KEY" > /root/.ssh/id_rsa
    && chmod 600 /root/.ssh/id_rsa
  - ssh-keyscan -H github.com > /root/.ssh/known_hosts 2>/dev/null && chmod 600 /root/.ssh/known_hosts
  - git submodule update --init e
  - git submodule update --init --recursive webassets || true
  - rm -f /root/.ssh/id_rsa
  - mkdir -p /go/cache /go/artifacts
  - if [[ "${DRONE_TAG}" != "" ]]; then echo "${DRONE_TAG##v}" > /go/.version.txt;
    else egrep ^VERSION Makefile | cut -d= -f2 > /go/.version.txt; fi; cat /go/.version.txt
  environment:
    GITHUB_PRIVATE_KEY:
      from_secret: GITHUB_PRIVATE_KEY
- name: Wait for docker
  image: docker
  commands:
  - timeout 30s /bin/sh -c 'while [ ! -S /var/run/docker.sock ]; do sleep 1; done'
  volumes:
  - name: dockersock
    path: /var/run
- name: Download artifacts from S3
  image: amazon/aws-cli
  commands:
  - export VERSION=$(cat /go/.version.txt)
  - if [[ "${DRONE_TAG}" != "" ]]; then export S3_PATH="tag/$${DRONE_TAG##v}/"; else
    export S3_PATH="tag/"; fi
  - aws s3 cp s3://$AWS_S3_BUCKET/teleport/$${S3_PATH}teleport-ent-v$${VERSION}-linux-amd64-fips-bin.tar.gz
    /go/artifacts/
  environment:
    AWS_ACCESS_KEY_ID:
      from_secret: AWS_ACCESS_KEY_ID
    AWS_REGION: us-west-2
    AWS_S3_BUCKET:
      from_secret: AWS_S3_BUCKET
    AWS_SECRET_ACCESS_KEY:
      from_secret: AWS_SECRET_ACCESS_KEY
- name: Build artifacts
  image: docker
  commands:
  - apk add --no-cache bash curl gzip make tar
  - cd /go/src/github.com/gravitational/teleport
  - export VERSION=$(cat /go/.version.txt)
  - mkdir -m0700 $GNUPG_DIR
  - echo "$GPG_RPM_SIGNING_ARCHIVE" | base64 -d | tar -xzf - -C $GNUPG_DIR
  - chown -R root:root $GNUPG_DIR
  - make -C e rpm
  - rm -rf $GNUPG_DIR
  environment:
    ARCH: amd64
    ENT_TARBALL_PATH: /go/artifacts
    FIPS: "yes"
    GNUPG_DIR: /tmpfs/gnupg
    GPG_RPM_SIGNING_ARCHIVE:
      from_secret: GPG_RPM_SIGNING_ARCHIVE
    RUNTIME: fips
    TMPDIR: /go
  volumes:
  - name: tmpfs
    path: /tmpfs
  - name: dockersock
    path: /var/run
- name: Copy artifacts
  image: docker
  commands:
  - cd /go/src/github.com/gravitational/teleport
  - find e/build -maxdepth 1 -iname "teleport*.rpm*" -print -exec cp {} /go/artifacts
    \;
- name: Upload to S3
  image: plugins/s3
  settings:
    access_key:
      from_secret: AWS_ACCESS_KEY_ID
    bucket:
      from_secret: AWS_S3_BUCKET
    region: us-west-2
    secret_key:
      from_secret: AWS_SECRET_ACCESS_KEY
    source: /go/artifacts/*
    strip_prefix: /go/artifacts/
    target: teleport/tag/${DRONE_TAG##v}
- name: Register artifacts
  image: docker
  commands:
  - WORKSPACE_DIR=$${WORKSPACE_DIR:-/}
  - VERSION=$(cat $WORKSPACE_DIR/go/.version.txt)
  - RELEASES_HOST=https://releases-staging.platform.teleport.sh
  - echo $RELEASES_CERT | base64 -d > $WORKSPACE_DIR/releases.crt
  - echo $RELEASES_KEY | base64 -d > $WORKSPACE_DIR/releases.key
  - trap "rm -f /releases.crt /releases.key" EXIT
  - CREDENTIALS="--cert $WORKSPACE_DIR/releases.crt --key $WORKSPACE_DIR/releases.key"
  - which curl || apk add --no-cache curl
  - |-
    cd $WORKSPACE_DIR/go/artifacts
    for file in $(find . -type f ! -iname '*.sha256'); do
      # Skip files that are not results of this build
      # (e.g. tarballs from which OS packages are made)
      [ -f "$file.sha256" ] || continue

      product="$(basename "$file" | sed -E 's/(-|_)v?[0-9].*//')" # extract part before -vX.Y.Z
      shasum="$(cat "$file.sha256" | cut -d ' ' -f 1)"
      status_code=$(curl $CREDENTIALS -o $WORKSPACE_DIR/curl_out.txt -w "%{http_code}" -F product=$product -F version=$VERSION -F notesMd="# Teleport $VERSION" -F status=draft $RELEASES_HOST/releases)
      [ $status_code = 200 ] || [ $status_code = 409 ] || (echo "curl HTTP status: $status_code"; cat $WORKSPACE_DIR/curl_out.txt && exit 1)
      curl $CREDENTIALS --fail -o /dev/null -F description="TODO" -F os="linux" -F arch="amd64" -F file=@$file -F sha256="$shasum" -F releaseId="$product@$VERSION" $RELEASES_HOST/assets;
    done
  environment:
    RELEASES_CERT:
      from_secret: RELEASES_CERT
    RELEASES_KEY:
      from_secret: RELEASES_KEY
services:
- name: Start Docker
  image: docker:dind
  privileged: true
  volumes:
  - name: tmpfs
    path: /tmpfs
  - name: dockersock
    path: /var/run
volumes:
- name: tmpfs
  temp:
    medium: memory
- name: dockersock
  temp: {}

---
################################################
# Generated using dronegen, do not edit by hand!
# Use 'make dronegen' to update.
<<<<<<< HEAD
# Generated at dronegen/tag.go:402
=======
# Generated at dronegen/tag.go:375
>>>>>>> 5f403562
################################################

kind: pipeline
type: kubernetes
name: build-linux-amd64-deb
trigger:
  event:
    include:
    - tag
  ref:
    include:
    - refs/tags/v*
  repo:
    include:
    - gravitational/*
workspace:
  path: /go
clone:
  disable: true
depends_on:
- build-linux-amd64
steps:
- name: Check out code
  image: docker:git
  commands:
  - mkdir -p /go/src/github.com/gravitational/teleport
  - cd /go/src/github.com/gravitational/teleport
  - git clone https://github.com/gravitational/${DRONE_REPO_NAME}.git .
  - git checkout ${DRONE_TAG:-$DRONE_COMMIT}
  - mkdir -m 0700 /root/.ssh && echo -n "$GITHUB_PRIVATE_KEY" > /root/.ssh/id_rsa
    && chmod 600 /root/.ssh/id_rsa
  - ssh-keyscan -H github.com > /root/.ssh/known_hosts 2>/dev/null && chmod 600 /root/.ssh/known_hosts
  - git submodule update --init e
  - git submodule update --init --recursive webassets || true
  - rm -f /root/.ssh/id_rsa
  - mkdir -p /go/cache /go/artifacts
  - if [[ "${DRONE_TAG}" != "" ]]; then echo "${DRONE_TAG##v}" > /go/.version.txt;
    else egrep ^VERSION Makefile | cut -d= -f2 > /go/.version.txt; fi; cat /go/.version.txt
  environment:
    GITHUB_PRIVATE_KEY:
      from_secret: GITHUB_PRIVATE_KEY
- name: Wait for docker
  image: docker
  commands:
  - timeout 30s /bin/sh -c 'while [ ! -S /var/run/docker.sock ]; do sleep 1; done'
  volumes:
  - name: dockersock
    path: /var/run
- name: Download artifacts from S3
  image: amazon/aws-cli
  commands:
  - export VERSION=$(cat /go/.version.txt)
  - if [[ "${DRONE_TAG}" != "" ]]; then export S3_PATH="tag/$${DRONE_TAG##v}/"; else
    export S3_PATH="tag/"; fi
  - aws s3 cp s3://$AWS_S3_BUCKET/teleport/$${S3_PATH}teleport-v$${VERSION}-linux-amd64-bin.tar.gz
    /go/artifacts/
  - aws s3 cp s3://$AWS_S3_BUCKET/teleport/$${S3_PATH}teleport-ent-v$${VERSION}-linux-amd64-bin.tar.gz
    /go/artifacts/
  environment:
    AWS_ACCESS_KEY_ID:
      from_secret: AWS_ACCESS_KEY_ID
    AWS_REGION: us-west-2
    AWS_S3_BUCKET:
      from_secret: AWS_S3_BUCKET
    AWS_SECRET_ACCESS_KEY:
      from_secret: AWS_SECRET_ACCESS_KEY
- name: Build artifacts
  image: docker
  commands:
  - apk add --no-cache bash curl gzip make tar
  - cd /go/src/github.com/gravitational/teleport
  - export VERSION=$(cat /go/.version.txt)
  - make deb
  environment:
    ARCH: amd64
    ENT_TARBALL_PATH: /go/artifacts
    OSS_TARBALL_PATH: /go/artifacts
    TMPDIR: /go
  volumes:
  - name: dockersock
    path: /var/run
- name: Copy artifacts
  image: docker
  commands:
  - cd /go/src/github.com/gravitational/teleport
  - find build -maxdepth 1 -iname "teleport*.deb*" -print -exec cp {} /go/artifacts
    \;
  - find e/build -maxdepth 1 -iname "teleport*.deb*" -print -exec cp {} /go/artifacts
    \;
- name: Upload to S3
  image: plugins/s3
  settings:
    access_key:
      from_secret: AWS_ACCESS_KEY_ID
    bucket:
      from_secret: AWS_S3_BUCKET
    region: us-west-2
    secret_key:
      from_secret: AWS_SECRET_ACCESS_KEY
    source: /go/artifacts/*
    strip_prefix: /go/artifacts/
    target: teleport/tag/${DRONE_TAG##v}
- name: Register artifacts
  image: docker
  commands:
  - WORKSPACE_DIR=$${WORKSPACE_DIR:-/}
  - VERSION=$(cat $WORKSPACE_DIR/go/.version.txt)
  - RELEASES_HOST=https://releases-staging.platform.teleport.sh
  - echo $RELEASES_CERT | base64 -d > $WORKSPACE_DIR/releases.crt
  - echo $RELEASES_KEY | base64 -d > $WORKSPACE_DIR/releases.key
  - trap "rm -f /releases.crt /releases.key" EXIT
  - CREDENTIALS="--cert $WORKSPACE_DIR/releases.crt --key $WORKSPACE_DIR/releases.key"
  - which curl || apk add --no-cache curl
  - |-
    cd $WORKSPACE_DIR/go/artifacts
    for file in $(find . -type f ! -iname '*.sha256'); do
      # Skip files that are not results of this build
      # (e.g. tarballs from which OS packages are made)
      [ -f "$file.sha256" ] || continue

      product="$(basename "$file" | sed -E 's/(-|_)v?[0-9].*//')" # extract part before -vX.Y.Z
      shasum="$(cat "$file.sha256" | cut -d ' ' -f 1)"
      status_code=$(curl $CREDENTIALS -o $WORKSPACE_DIR/curl_out.txt -w "%{http_code}" -F product=$product -F version=$VERSION -F notesMd="# Teleport $VERSION" -F status=draft $RELEASES_HOST/releases)
      [ $status_code = 200 ] || [ $status_code = 409 ] || (echo "curl HTTP status: $status_code"; cat $WORKSPACE_DIR/curl_out.txt && exit 1)
      curl $CREDENTIALS --fail -o /dev/null -F description="TODO" -F os="linux" -F arch="amd64" -F file=@$file -F sha256="$shasum" -F releaseId="$product@$VERSION" $RELEASES_HOST/assets;
    done
  environment:
    RELEASES_CERT:
      from_secret: RELEASES_CERT
    RELEASES_KEY:
      from_secret: RELEASES_KEY
services:
- name: Start Docker
  image: docker:dind
  privileged: true
  volumes:
  - name: dockersock
    path: /var/run
volumes:
- name: dockersock
  temp: {}

---
################################################
# Generated using dronegen, do not edit by hand!
# Use 'make dronegen' to update.
<<<<<<< HEAD
# Generated at dronegen/tag.go:402
=======
# Generated at dronegen/tag.go:375
>>>>>>> 5f403562
################################################

kind: pipeline
type: kubernetes
name: build-linux-amd64-fips-deb
trigger:
  event:
    include:
    - tag
  ref:
    include:
    - refs/tags/v*
  repo:
    include:
    - gravitational/*
workspace:
  path: /go
clone:
  disable: true
depends_on:
- build-linux-amd64-fips
steps:
- name: Check out code
  image: docker:git
  commands:
  - mkdir -p /go/src/github.com/gravitational/teleport
  - cd /go/src/github.com/gravitational/teleport
  - git clone https://github.com/gravitational/${DRONE_REPO_NAME}.git .
  - git checkout ${DRONE_TAG:-$DRONE_COMMIT}
  - mkdir -m 0700 /root/.ssh && echo -n "$GITHUB_PRIVATE_KEY" > /root/.ssh/id_rsa
    && chmod 600 /root/.ssh/id_rsa
  - ssh-keyscan -H github.com > /root/.ssh/known_hosts 2>/dev/null && chmod 600 /root/.ssh/known_hosts
  - git submodule update --init e
  - git submodule update --init --recursive webassets || true
  - rm -f /root/.ssh/id_rsa
  - mkdir -p /go/cache /go/artifacts
  - if [[ "${DRONE_TAG}" != "" ]]; then echo "${DRONE_TAG##v}" > /go/.version.txt;
    else egrep ^VERSION Makefile | cut -d= -f2 > /go/.version.txt; fi; cat /go/.version.txt
  environment:
    GITHUB_PRIVATE_KEY:
      from_secret: GITHUB_PRIVATE_KEY
- name: Wait for docker
  image: docker
  commands:
  - timeout 30s /bin/sh -c 'while [ ! -S /var/run/docker.sock ]; do sleep 1; done'
  volumes:
  - name: dockersock
    path: /var/run
- name: Download artifacts from S3
  image: amazon/aws-cli
  commands:
  - export VERSION=$(cat /go/.version.txt)
  - if [[ "${DRONE_TAG}" != "" ]]; then export S3_PATH="tag/$${DRONE_TAG##v}/"; else
    export S3_PATH="tag/"; fi
  - aws s3 cp s3://$AWS_S3_BUCKET/teleport/$${S3_PATH}teleport-ent-v$${VERSION}-linux-amd64-fips-bin.tar.gz
    /go/artifacts/
  environment:
    AWS_ACCESS_KEY_ID:
      from_secret: AWS_ACCESS_KEY_ID
    AWS_REGION: us-west-2
    AWS_S3_BUCKET:
      from_secret: AWS_S3_BUCKET
    AWS_SECRET_ACCESS_KEY:
      from_secret: AWS_SECRET_ACCESS_KEY
- name: Build artifacts
  image: docker
  commands:
  - apk add --no-cache bash curl gzip make tar
  - cd /go/src/github.com/gravitational/teleport
  - export VERSION=$(cat /go/.version.txt)
  - make -C e deb
  environment:
    ARCH: amd64
    ENT_TARBALL_PATH: /go/artifacts
    FIPS: "yes"
    RUNTIME: fips
    TMPDIR: /go
  volumes:
  - name: dockersock
    path: /var/run
- name: Copy artifacts
  image: docker
  commands:
  - cd /go/src/github.com/gravitational/teleport
  - find e/build -maxdepth 1 -iname "teleport*.deb*" -print -exec cp {} /go/artifacts
    \;
- name: Upload to S3
  image: plugins/s3
  settings:
    access_key:
      from_secret: AWS_ACCESS_KEY_ID
    bucket:
      from_secret: AWS_S3_BUCKET
    region: us-west-2
    secret_key:
      from_secret: AWS_SECRET_ACCESS_KEY
    source: /go/artifacts/*
    strip_prefix: /go/artifacts/
    target: teleport/tag/${DRONE_TAG##v}
- name: Register artifacts
  image: docker
  commands:
  - WORKSPACE_DIR=$${WORKSPACE_DIR:-/}
  - VERSION=$(cat $WORKSPACE_DIR/go/.version.txt)
  - RELEASES_HOST=https://releases-staging.platform.teleport.sh
  - echo $RELEASES_CERT | base64 -d > $WORKSPACE_DIR/releases.crt
  - echo $RELEASES_KEY | base64 -d > $WORKSPACE_DIR/releases.key
  - trap "rm -f /releases.crt /releases.key" EXIT
  - CREDENTIALS="--cert $WORKSPACE_DIR/releases.crt --key $WORKSPACE_DIR/releases.key"
  - which curl || apk add --no-cache curl
  - |-
    cd $WORKSPACE_DIR/go/artifacts
    for file in $(find . -type f ! -iname '*.sha256'); do
      # Skip files that are not results of this build
      # (e.g. tarballs from which OS packages are made)
      [ -f "$file.sha256" ] || continue

      product="$(basename "$file" | sed -E 's/(-|_)v?[0-9].*//')" # extract part before -vX.Y.Z
      shasum="$(cat "$file.sha256" | cut -d ' ' -f 1)"
      status_code=$(curl $CREDENTIALS -o $WORKSPACE_DIR/curl_out.txt -w "%{http_code}" -F product=$product -F version=$VERSION -F notesMd="# Teleport $VERSION" -F status=draft $RELEASES_HOST/releases)
      [ $status_code = 200 ] || [ $status_code = 409 ] || (echo "curl HTTP status: $status_code"; cat $WORKSPACE_DIR/curl_out.txt && exit 1)
      curl $CREDENTIALS --fail -o /dev/null -F description="TODO" -F os="linux" -F arch="amd64" -F file=@$file -F sha256="$shasum" -F releaseId="$product@$VERSION" $RELEASES_HOST/assets;
    done
  environment:
    RELEASES_CERT:
      from_secret: RELEASES_CERT
    RELEASES_KEY:
      from_secret: RELEASES_KEY
services:
- name: Start Docker
  image: docker:dind
  privileged: true
  volumes:
  - name: dockersock
    path: /var/run
volumes:
- name: dockersock
  temp: {}

---
################################################
# Generated using dronegen, do not edit by hand!
# Use 'make dronegen' to update.
<<<<<<< HEAD
# Generated at dronegen/tag.go:223
=======
# Generated at dronegen/tag.go:233
>>>>>>> 5f403562
################################################

kind: pipeline
type: kubernetes
name: build-linux-386
environment:
  RUNTIME: go1.17.2
trigger:
  event:
    include:
    - tag
  ref:
    include:
    - refs/tags/v*
  repo:
    include:
    - gravitational/*
workspace:
  path: /go
clone:
  disable: true
steps:
- name: Check out code
  image: docker:git
  commands:
  - mkdir -p /go/src/github.com/gravitational/teleport
  - cd /go/src/github.com/gravitational/teleport
  - git clone https://github.com/gravitational/${DRONE_REPO_NAME}.git .
  - git checkout ${DRONE_TAG:-$DRONE_COMMIT}
  - mkdir -m 0700 /root/.ssh && echo -n "$GITHUB_PRIVATE_KEY" > /root/.ssh/id_rsa
    && chmod 600 /root/.ssh/id_rsa
  - ssh-keyscan -H github.com > /root/.ssh/known_hosts 2>/dev/null && chmod 600 /root/.ssh/known_hosts
  - git submodule update --init e
  - git submodule update --init --recursive webassets || true
  - rm -f /root/.ssh/id_rsa
  - mkdir -p /go/cache /go/artifacts
  - if [[ "${DRONE_TAG}" != "" ]]; then echo "${DRONE_TAG##v}" > /go/.version.txt;
    else egrep ^VERSION Makefile | cut -d= -f2 > /go/.version.txt; fi; cat /go/.version.txt
  environment:
    GITHUB_PRIVATE_KEY:
      from_secret: GITHUB_PRIVATE_KEY
- name: Wait for docker
  image: docker
  commands:
  - timeout 30s /bin/sh -c 'while [ ! -S /var/run/docker.sock ]; do sleep 1; done'
  volumes:
  - name: dockersock
    path: /var/run
- name: Build artifacts
  image: docker
  commands:
  - apk add --no-cache make
  - chown -R $UID:$GID /go
  - cd /go/src/github.com/gravitational/teleport
  - make -C build.assets release-386
  environment:
    ARCH: "386"
    GID: "1000"
    GOCACHE: /go/cache
    GOPATH: /go
    OS: linux
    UID: "1000"
  volumes:
  - name: dockersock
    path: /var/run
- name: Copy artifacts
  image: docker
  commands:
  - cd /go/src/github.com/gravitational/teleport
  - find . -maxdepth 1 -iname "teleport*.tar.gz" -print -exec cp {} /go/artifacts
    \;
  - find e/ -maxdepth 1 -iname "teleport*.tar.gz" -print -exec cp {} /go/artifacts
    \;
  - cd /go/artifacts && for FILE in teleport*.tar.gz; do sha256sum $FILE > $FILE.sha256;
    done && ls -l
- name: Upload to S3
  image: plugins/s3
  settings:
    access_key:
      from_secret: AWS_ACCESS_KEY_ID
    bucket:
      from_secret: AWS_S3_BUCKET
    region: us-west-2
    secret_key:
      from_secret: AWS_SECRET_ACCESS_KEY
    source: /go/artifacts/*
    strip_prefix: /go/artifacts/
    target: teleport/tag/${DRONE_TAG##v}
- name: Register artifacts
  image: docker
  commands:
  - WORKSPACE_DIR=$${WORKSPACE_DIR:-/}
  - VERSION=$(cat $WORKSPACE_DIR/go/.version.txt)
  - RELEASES_HOST=https://releases-staging.platform.teleport.sh
  - echo $RELEASES_CERT | base64 -d > $WORKSPACE_DIR/releases.crt
  - echo $RELEASES_KEY | base64 -d > $WORKSPACE_DIR/releases.key
  - trap "rm -f /releases.crt /releases.key" EXIT
  - CREDENTIALS="--cert $WORKSPACE_DIR/releases.crt --key $WORKSPACE_DIR/releases.key"
  - which curl || apk add --no-cache curl
  - |-
    cd $WORKSPACE_DIR/go/artifacts
    for file in $(find . -type f ! -iname '*.sha256'); do
      # Skip files that are not results of this build
      # (e.g. tarballs from which OS packages are made)
      [ -f "$file.sha256" ] || continue

      product="$(basename "$file" | sed -E 's/(-|_)v?[0-9].*//')" # extract part before -vX.Y.Z
      shasum="$(cat "$file.sha256" | cut -d ' ' -f 1)"
      status_code=$(curl $CREDENTIALS -o $WORKSPACE_DIR/curl_out.txt -w "%{http_code}" -F product=$product -F version=$VERSION -F notesMd="# Teleport $VERSION" -F status=draft $RELEASES_HOST/releases)
      [ $status_code = 200 ] || [ $status_code = 409 ] || (echo "curl HTTP status: $status_code"; cat $WORKSPACE_DIR/curl_out.txt && exit 1)
      curl $CREDENTIALS --fail -o /dev/null -F description="TODO" -F os="linux" -F arch="386" -F file=@$file -F sha256="$shasum" -F releaseId="$product@$VERSION" $RELEASES_HOST/assets;
    done
  environment:
    RELEASES_CERT:
      from_secret: RELEASES_CERT
    RELEASES_KEY:
      from_secret: RELEASES_KEY
services:
- name: Start Docker
  image: docker:dind
  privileged: true
  volumes:
  - name: dockersock
    path: /var/run
volumes:
- name: dockersock
  temp: {}

---
################################################
# Generated using dronegen, do not edit by hand!
# Use 'make dronegen' to update.
<<<<<<< HEAD
# Generated at dronegen/tag.go:402
=======
# Generated at dronegen/tag.go:375
>>>>>>> 5f403562
################################################

kind: pipeline
type: kubernetes
name: build-linux-386-rpm
trigger:
  event:
    include:
    - tag
  ref:
    include:
    - refs/tags/v*
  repo:
    include:
    - gravitational/*
workspace:
  path: /go
clone:
  disable: true
depends_on:
- build-linux-386
steps:
- name: Check out code
  image: docker:git
  commands:
  - mkdir -p /go/src/github.com/gravitational/teleport
  - cd /go/src/github.com/gravitational/teleport
  - git clone https://github.com/gravitational/${DRONE_REPO_NAME}.git .
  - git checkout ${DRONE_TAG:-$DRONE_COMMIT}
  - mkdir -m 0700 /root/.ssh && echo -n "$GITHUB_PRIVATE_KEY" > /root/.ssh/id_rsa
    && chmod 600 /root/.ssh/id_rsa
  - ssh-keyscan -H github.com > /root/.ssh/known_hosts 2>/dev/null && chmod 600 /root/.ssh/known_hosts
  - git submodule update --init e
  - git submodule update --init --recursive webassets || true
  - rm -f /root/.ssh/id_rsa
  - mkdir -p /go/cache /go/artifacts
  - if [[ "${DRONE_TAG}" != "" ]]; then echo "${DRONE_TAG##v}" > /go/.version.txt;
    else egrep ^VERSION Makefile | cut -d= -f2 > /go/.version.txt; fi; cat /go/.version.txt
  environment:
    GITHUB_PRIVATE_KEY:
      from_secret: GITHUB_PRIVATE_KEY
- name: Wait for docker
  image: docker
  commands:
  - timeout 30s /bin/sh -c 'while [ ! -S /var/run/docker.sock ]; do sleep 1; done'
  volumes:
  - name: dockersock
    path: /var/run
- name: Download artifacts from S3
  image: amazon/aws-cli
  commands:
  - export VERSION=$(cat /go/.version.txt)
  - if [[ "${DRONE_TAG}" != "" ]]; then export S3_PATH="tag/$${DRONE_TAG##v}/"; else
    export S3_PATH="tag/"; fi
  - aws s3 cp s3://$AWS_S3_BUCKET/teleport/$${S3_PATH}teleport-v$${VERSION}-linux-386-bin.tar.gz
    /go/artifacts/
  - aws s3 cp s3://$AWS_S3_BUCKET/teleport/$${S3_PATH}teleport-ent-v$${VERSION}-linux-386-bin.tar.gz
    /go/artifacts/
  environment:
    AWS_ACCESS_KEY_ID:
      from_secret: AWS_ACCESS_KEY_ID
    AWS_REGION: us-west-2
    AWS_S3_BUCKET:
      from_secret: AWS_S3_BUCKET
    AWS_SECRET_ACCESS_KEY:
      from_secret: AWS_SECRET_ACCESS_KEY
- name: Build artifacts
  image: docker
  commands:
  - apk add --no-cache bash curl gzip make tar
  - cd /go/src/github.com/gravitational/teleport
  - export VERSION=$(cat /go/.version.txt)
  - mkdir -m0700 $GNUPG_DIR
  - echo "$GPG_RPM_SIGNING_ARCHIVE" | base64 -d | tar -xzf - -C $GNUPG_DIR
  - chown -R root:root $GNUPG_DIR
  - make rpm
  - rm -rf $GNUPG_DIR
  environment:
    ARCH: "386"
    ENT_TARBALL_PATH: /go/artifacts
    GNUPG_DIR: /tmpfs/gnupg
    GPG_RPM_SIGNING_ARCHIVE:
      from_secret: GPG_RPM_SIGNING_ARCHIVE
    OSS_TARBALL_PATH: /go/artifacts
    TMPDIR: /go
  volumes:
  - name: tmpfs
    path: /tmpfs
  - name: dockersock
    path: /var/run
- name: Copy artifacts
  image: docker
  commands:
  - cd /go/src/github.com/gravitational/teleport
  - find build -maxdepth 1 -iname "teleport*.rpm*" -print -exec cp {} /go/artifacts
    \;
  - find e/build -maxdepth 1 -iname "teleport*.rpm*" -print -exec cp {} /go/artifacts
    \;
- name: Upload to S3
  image: plugins/s3
  settings:
    access_key:
      from_secret: AWS_ACCESS_KEY_ID
    bucket:
      from_secret: AWS_S3_BUCKET
    region: us-west-2
    secret_key:
      from_secret: AWS_SECRET_ACCESS_KEY
    source: /go/artifacts/*
    strip_prefix: /go/artifacts/
    target: teleport/tag/${DRONE_TAG##v}
- name: Register artifacts
  image: docker
  commands:
  - WORKSPACE_DIR=$${WORKSPACE_DIR:-/}
  - VERSION=$(cat $WORKSPACE_DIR/go/.version.txt)
  - RELEASES_HOST=https://releases-staging.platform.teleport.sh
  - echo $RELEASES_CERT | base64 -d > $WORKSPACE_DIR/releases.crt
  - echo $RELEASES_KEY | base64 -d > $WORKSPACE_DIR/releases.key
  - trap "rm -f /releases.crt /releases.key" EXIT
  - CREDENTIALS="--cert $WORKSPACE_DIR/releases.crt --key $WORKSPACE_DIR/releases.key"
  - which curl || apk add --no-cache curl
  - |-
    cd $WORKSPACE_DIR/go/artifacts
    for file in $(find . -type f ! -iname '*.sha256'); do
      # Skip files that are not results of this build
      # (e.g. tarballs from which OS packages are made)
      [ -f "$file.sha256" ] || continue

      product="$(basename "$file" | sed -E 's/(-|_)v?[0-9].*//')" # extract part before -vX.Y.Z
      shasum="$(cat "$file.sha256" | cut -d ' ' -f 1)"
      status_code=$(curl $CREDENTIALS -o $WORKSPACE_DIR/curl_out.txt -w "%{http_code}" -F product=$product -F version=$VERSION -F notesMd="# Teleport $VERSION" -F status=draft $RELEASES_HOST/releases)
      [ $status_code = 200 ] || [ $status_code = 409 ] || (echo "curl HTTP status: $status_code"; cat $WORKSPACE_DIR/curl_out.txt && exit 1)
      curl $CREDENTIALS --fail -o /dev/null -F description="TODO" -F os="linux" -F arch="386" -F file=@$file -F sha256="$shasum" -F releaseId="$product@$VERSION" $RELEASES_HOST/assets;
    done
  environment:
    RELEASES_CERT:
      from_secret: RELEASES_CERT
    RELEASES_KEY:
      from_secret: RELEASES_KEY
services:
- name: Start Docker
  image: docker:dind
  privileged: true
  volumes:
  - name: tmpfs
    path: /tmpfs
  - name: dockersock
    path: /var/run
volumes:
- name: tmpfs
  temp:
    medium: memory
- name: dockersock
  temp: {}

---
################################################
# Generated using dronegen, do not edit by hand!
# Use 'make dronegen' to update.
<<<<<<< HEAD
# Generated at dronegen/tag.go:402
=======
# Generated at dronegen/tag.go:375
>>>>>>> 5f403562
################################################

kind: pipeline
type: kubernetes
name: build-linux-386-deb
trigger:
  event:
    include:
    - tag
  ref:
    include:
    - refs/tags/v*
  repo:
    include:
    - gravitational/*
workspace:
  path: /go
clone:
  disable: true
depends_on:
- build-linux-386
steps:
- name: Check out code
  image: docker:git
  commands:
  - mkdir -p /go/src/github.com/gravitational/teleport
  - cd /go/src/github.com/gravitational/teleport
  - git clone https://github.com/gravitational/${DRONE_REPO_NAME}.git .
  - git checkout ${DRONE_TAG:-$DRONE_COMMIT}
  - mkdir -m 0700 /root/.ssh && echo -n "$GITHUB_PRIVATE_KEY" > /root/.ssh/id_rsa
    && chmod 600 /root/.ssh/id_rsa
  - ssh-keyscan -H github.com > /root/.ssh/known_hosts 2>/dev/null && chmod 600 /root/.ssh/known_hosts
  - git submodule update --init e
  - git submodule update --init --recursive webassets || true
  - rm -f /root/.ssh/id_rsa
  - mkdir -p /go/cache /go/artifacts
  - if [[ "${DRONE_TAG}" != "" ]]; then echo "${DRONE_TAG##v}" > /go/.version.txt;
    else egrep ^VERSION Makefile | cut -d= -f2 > /go/.version.txt; fi; cat /go/.version.txt
  environment:
    GITHUB_PRIVATE_KEY:
      from_secret: GITHUB_PRIVATE_KEY
- name: Wait for docker
  image: docker
  commands:
  - timeout 30s /bin/sh -c 'while [ ! -S /var/run/docker.sock ]; do sleep 1; done'
  volumes:
  - name: dockersock
    path: /var/run
- name: Download artifacts from S3
  image: amazon/aws-cli
  commands:
  - export VERSION=$(cat /go/.version.txt)
  - if [[ "${DRONE_TAG}" != "" ]]; then export S3_PATH="tag/$${DRONE_TAG##v}/"; else
    export S3_PATH="tag/"; fi
  - aws s3 cp s3://$AWS_S3_BUCKET/teleport/$${S3_PATH}teleport-v$${VERSION}-linux-386-bin.tar.gz
    /go/artifacts/
  - aws s3 cp s3://$AWS_S3_BUCKET/teleport/$${S3_PATH}teleport-ent-v$${VERSION}-linux-386-bin.tar.gz
    /go/artifacts/
  environment:
    AWS_ACCESS_KEY_ID:
      from_secret: AWS_ACCESS_KEY_ID
    AWS_REGION: us-west-2
    AWS_S3_BUCKET:
      from_secret: AWS_S3_BUCKET
    AWS_SECRET_ACCESS_KEY:
      from_secret: AWS_SECRET_ACCESS_KEY
- name: Build artifacts
  image: docker
  commands:
  - apk add --no-cache bash curl gzip make tar
  - cd /go/src/github.com/gravitational/teleport
  - export VERSION=$(cat /go/.version.txt)
  - make deb
  environment:
    ARCH: "386"
    ENT_TARBALL_PATH: /go/artifacts
    OSS_TARBALL_PATH: /go/artifacts
    TMPDIR: /go
  volumes:
  - name: dockersock
    path: /var/run
- name: Copy artifacts
  image: docker
  commands:
  - cd /go/src/github.com/gravitational/teleport
  - find build -maxdepth 1 -iname "teleport*.deb*" -print -exec cp {} /go/artifacts
    \;
  - find e/build -maxdepth 1 -iname "teleport*.deb*" -print -exec cp {} /go/artifacts
    \;
- name: Upload to S3
  image: plugins/s3
  settings:
    access_key:
      from_secret: AWS_ACCESS_KEY_ID
    bucket:
      from_secret: AWS_S3_BUCKET
    region: us-west-2
    secret_key:
      from_secret: AWS_SECRET_ACCESS_KEY
    source: /go/artifacts/*
    strip_prefix: /go/artifacts/
    target: teleport/tag/${DRONE_TAG##v}
- name: Register artifacts
  image: docker
  commands:
  - WORKSPACE_DIR=$${WORKSPACE_DIR:-/}
  - VERSION=$(cat $WORKSPACE_DIR/go/.version.txt)
  - RELEASES_HOST=https://releases-staging.platform.teleport.sh
  - echo $RELEASES_CERT | base64 -d > $WORKSPACE_DIR/releases.crt
  - echo $RELEASES_KEY | base64 -d > $WORKSPACE_DIR/releases.key
  - trap "rm -f /releases.crt /releases.key" EXIT
  - CREDENTIALS="--cert $WORKSPACE_DIR/releases.crt --key $WORKSPACE_DIR/releases.key"
  - which curl || apk add --no-cache curl
  - |-
    cd $WORKSPACE_DIR/go/artifacts
    for file in $(find . -type f ! -iname '*.sha256'); do
      # Skip files that are not results of this build
      # (e.g. tarballs from which OS packages are made)
      [ -f "$file.sha256" ] || continue

      product="$(basename "$file" | sed -E 's/(-|_)v?[0-9].*//')" # extract part before -vX.Y.Z
      shasum="$(cat "$file.sha256" | cut -d ' ' -f 1)"
      status_code=$(curl $CREDENTIALS -o $WORKSPACE_DIR/curl_out.txt -w "%{http_code}" -F product=$product -F version=$VERSION -F notesMd="# Teleport $VERSION" -F status=draft $RELEASES_HOST/releases)
      [ $status_code = 200 ] || [ $status_code = 409 ] || (echo "curl HTTP status: $status_code"; cat $WORKSPACE_DIR/curl_out.txt && exit 1)
      curl $CREDENTIALS --fail -o /dev/null -F description="TODO" -F os="linux" -F arch="386" -F file=@$file -F sha256="$shasum" -F releaseId="$product@$VERSION" $RELEASES_HOST/assets;
    done
  environment:
    RELEASES_CERT:
      from_secret: RELEASES_CERT
    RELEASES_KEY:
      from_secret: RELEASES_KEY
services:
- name: Start Docker
  image: docker:dind
  privileged: true
  volumes:
  - name: dockersock
    path: /var/run
volumes:
- name: dockersock
  temp: {}

---
################################################
# Generated using dronegen, do not edit by hand!
# Use 'make dronegen' to update.
# Generated at dronegen/mac.go:32
################################################

kind: pipeline
type: exec
name: build-darwin-amd64
trigger:
  event:
    include:
    - tag
  ref:
    include:
    - refs/tags/v*
  repo:
    include:
    - gravitational/*
workspace:
  path: /tmp/build-darwin-amd64
platform:
  os: darwin
  arch: amd64
clone:
  disable: true
concurrency:
  limit: 1
steps:
- name: Set up exec runner storage
  commands:
  - set -u
  - mkdir -p $WORKSPACE_DIR
  - chmod -R u+rw $WORKSPACE_DIR
  - rm -rf $WORKSPACE_DIR/go $WORKSPACE_DIR/.ssh
  environment:
    WORKSPACE_DIR: /tmp/build-darwin-amd64
- name: Check out code
  commands:
  - set -u
  - mkdir -p $WORKSPACE_DIR/go/src/github.com/gravitational/teleport
  - cd $WORKSPACE_DIR/go/src/github.com/gravitational/teleport
  - git clone https://github.com/gravitational/${DRONE_REPO_NAME}.git .
  - git checkout ${DRONE_TAG:-$DRONE_COMMIT}
  - mkdir -m 0700 $WORKSPACE_DIR/.ssh && echo "$GITHUB_PRIVATE_KEY" > $WORKSPACE_DIR/.ssh/id_rsa
    && chmod 600 $WORKSPACE_DIR/.ssh/id_rsa
  - ssh-keyscan -H github.com > $WORKSPACE_DIR/.ssh/known_hosts 2>/dev/null
  - chmod 600 $WORKSPACE_DIR/.ssh/known_hosts
  - GIT_SSH_COMMAND='ssh -i $WORKSPACE_DIR/.ssh/id_rsa -o UserKnownHostsFile=$WORKSPACE_DIR/.ssh/known_hosts
    -F /dev/null' git submodule update --init e
  - GIT_SSH_COMMAND='ssh -i $WORKSPACE_DIR/.ssh/id_rsa -o UserKnownHostsFile=$WORKSPACE_DIR/.ssh/known_hosts
    -F /dev/null' git submodule update --init --recursive webassets || true
  - rm -rf $WORKSPACE_DIR/.ssh
  - mkdir -p $WORKSPACE_DIR/go/cache
  - mkdir -p $WORKSPACE_DIR/go/artifacts
  - echo "${DRONE_TAG##v}" > $WORKSPACE_DIR/go/.version.txt
  - cat $WORKSPACE_DIR/go/.version.txt
  environment:
    GITHUB_PRIVATE_KEY:
      from_secret: GITHUB_PRIVATE_KEY
    WORKSPACE_DIR: /tmp/build-darwin-amd64
- name: Install Go Toolchain
  commands:
  - set -u
  - mkdir -p ~/build-$DRONE_BUILD_NUMBER-$DRONE_BUILD_CREATED-toolchains
  - curl --silent -O https://dl.google.com/go/$RUNTIME.darwin-amd64.tar.gz
  - tar -C  ~/build-$DRONE_BUILD_NUMBER-$DRONE_BUILD_CREATED-toolchains -xzf $RUNTIME.darwin-amd64.tar.gz
  - rm -rf $RUNTIME.darwin-amd64.tar.gz
  environment:
    RUNTIME: go1.17.2
- name: Install Rust Toolchain
  commands:
  - set -u
  - export PATH=/Users/build/.cargo/bin:$PATH
  - mkdir -p ~/build-$DRONE_BUILD_NUMBER-$DRONE_BUILD_CREATED-toolchains
  - export RUST_VERSION=$(make -C $WORKSPACE_DIR/go/src/github.com/gravitational/teleport/build.assets
    print-rust-version)
  - export CARGO_HOME=~/build-$DRONE_BUILD_NUMBER-$DRONE_BUILD_CREATED-toolchains
  - export RUST_HOME=$CARGO_HOME
  - rustup toolchain install $RUST_VERSION
  environment:
    WORKSPACE_DIR: /tmp/build-darwin-amd64
- name: Build Mac release artifacts
  commands:
  - set -u
  - export RUST_VERSION=$(make -C $WORKSPACE_DIR/go/src/github.com/gravitational/teleport/build.assets
    print-rust-version)
  - export CARGO_HOME=~/build-$DRONE_BUILD_NUMBER-$DRONE_BUILD_CREATED-toolchains
  - export RUST_HOME=$CARGO_HOME
  - export PATH=~/build-$DRONE_BUILD_NUMBER-$DRONE_BUILD_CREATED-toolchains/go/bin:$CARGO_HOME/bin:/Users/build/.cargo/bin:$PATH
  - cd $WORKSPACE_DIR/go/src/github.com/gravitational/teleport
  - rustup override set $RUST_VERSION
  - make clean release OS=$OS ARCH=$ARCH
  environment:
    ARCH: amd64
    GOCACHE: /tmp/build-darwin-amd64/go/cache
    GOPATH: /tmp/build-darwin-amd64/go
    OS: darwin
    WORKSPACE_DIR: /tmp/build-darwin-amd64
- name: Copy Mac artifacts
  commands:
  - set -u
  - cd $WORKSPACE_DIR/go/src/github.com/gravitational/teleport
  - cp teleport*.tar.gz $WORKSPACE_DIR/go/artifacts
  - cp e/teleport-ent*.tar.gz $WORKSPACE_DIR/go/artifacts
  - cd $WORKSPACE_DIR/go/artifacts && for FILE in teleport*.tar.gz; do shasum -a 256
    $FILE > $FILE.sha256; done && ls -l
  environment:
    WORKSPACE_DIR: /tmp/build-darwin-amd64
- name: Upload to S3
  commands:
  - set -u
  - cd $WORKSPACE_DIR/go/artifacts
  - aws s3 sync . s3://$AWS_S3_BUCKET/teleport/tag/${DRONE_TAG##v}
  environment:
    AWS_ACCESS_KEY_ID:
      from_secret: AWS_ACCESS_KEY_ID
    AWS_REGION: us-west-2
    AWS_S3_BUCKET:
      from_secret: AWS_S3_BUCKET
    AWS_SECRET_ACCESS_KEY:
      from_secret: AWS_SECRET_ACCESS_KEY
    WORKSPACE_DIR: /tmp/build-darwin-amd64
<<<<<<< HEAD
- name: Register artifacts
  commands:
  - WORKSPACE_DIR=$${WORKSPACE_DIR:-/}
  - VERSION=$(cat $WORKSPACE_DIR/go/.version.txt)
  - RELEASES_HOST=https://releases-staging.platform.teleport.sh
  - echo $RELEASES_CERT | base64 -d > $WORKSPACE_DIR/releases.crt
  - echo $RELEASES_KEY | base64 -d > $WORKSPACE_DIR/releases.key
  - trap "rm -f /releases.crt /releases.key" EXIT
  - CREDENTIALS="--cert $WORKSPACE_DIR/releases.crt --key $WORKSPACE_DIR/releases.key"
  - which curl || apk add --no-cache curl
  - |-
    cd $WORKSPACE_DIR/go/artifacts
    for file in $(find . -type f ! -iname '*.sha256'); do
      # Skip files that are not results of this build
      # (e.g. tarballs from which OS packages are made)
      [ -f "$file.sha256" ] || continue

      product="$(basename "$file" | sed -E 's/(-|_)v?[0-9].*//')" # extract part before -vX.Y.Z
      shasum="$(cat "$file.sha256" | cut -d ' ' -f 1)"
      status_code=$(curl $CREDENTIALS -o $WORKSPACE_DIR/curl_out.txt -w "%{http_code}" -F product=$product -F version=$VERSION -F notesMd="# Teleport $VERSION" -F status=draft $RELEASES_HOST/releases)
      [ $status_code = 200 ] || [ $status_code = 409 ] || (echo "curl HTTP status: $status_code"; cat $WORKSPACE_DIR/curl_out.txt && exit 1)
      curl $CREDENTIALS --fail -o /dev/null -F description="TODO" -F os="darwin" -F arch="amd64" -F file=@$file -F sha256="$shasum" -F releaseId="$product@$VERSION" $RELEASES_HOST/assets;
    done
  environment:
    RELEASES_CERT:
      from_secret: RELEASES_CERT
    RELEASES_KEY:
      from_secret: RELEASES_KEY
    WORKSPACE_DIR: /tmp/build-darwin-amd64
=======
- name: Clean up toolchains (post)
  commands:
  - set -u
  - export PATH=/Users/build/.cargo/bin:$PATH
  - export CARGO_HOME=~/build-$DRONE_BUILD_NUMBER-$DRONE_BUILD_CREATED-toolchains
  - export RUST_HOME=$CARGO_HOME
  - export RUST_VERSION=$(make -C $WORKSPACE_DIR/go/src/github.com/gravitational/teleport/build.assets
    print-rust-version)
  - cd $WORKSPACE_DIR/go/src/github.com/gravitational/teleport
  - rustup override unset
  - rustup toolchain uninstall $RUST_VERSION
  - rm -rf ~/build-$DRONE_BUILD_NUMBER-$DRONE_BUILD_CREATED-toolchains
  environment:
    WORKSPACE_DIR: /tmp/build-darwin-amd64
  when:
    status:
    - success
    - failure
>>>>>>> 5f403562
- name: Clean up exec runner storage (post)
  commands:
  - set -u
  - chmod -R u+rw $WORKSPACE_DIR
  - rm -rf $WORKSPACE_DIR/go $WORKSPACE_DIR/.ssh
  environment:
    WORKSPACE_DIR: /tmp/build-darwin-amd64

---
################################################
# Generated using dronegen, do not edit by hand!
# Use 'make dronegen' to update.
# Generated at dronegen/mac.go:32
################################################

kind: pipeline
type: exec
name: build-darwin-amd64-pkg
trigger:
  event:
    include:
    - tag
  ref:
    include:
    - refs/tags/v*
  repo:
    include:
    - gravitational/*
workspace:
  path: /tmp/build-darwin-amd64-pkg
platform:
  os: darwin
  arch: amd64
clone:
  disable: true
depends_on:
- build-darwin-amd64
concurrency:
  limit: 1
steps:
- name: Set up exec runner storage
  commands:
  - set -u
  - mkdir -p $WORKSPACE_DIR
  - chmod -R u+rw $WORKSPACE_DIR
  - rm -rf $WORKSPACE_DIR/go $WORKSPACE_DIR/.ssh
  environment:
    WORKSPACE_DIR: /tmp/build-darwin-amd64-pkg
- name: Check out code
  commands:
  - set -u
  - mkdir -p $WORKSPACE_DIR/go/src/github.com/gravitational/teleport
  - cd $WORKSPACE_DIR/go/src/github.com/gravitational/teleport
  - git clone https://github.com/gravitational/${DRONE_REPO_NAME}.git .
  - git checkout ${DRONE_TAG:-$DRONE_COMMIT}
  - mkdir -m 0700 $WORKSPACE_DIR/.ssh && echo "$GITHUB_PRIVATE_KEY" > $WORKSPACE_DIR/.ssh/id_rsa
    && chmod 600 $WORKSPACE_DIR/.ssh/id_rsa
  - ssh-keyscan -H github.com > $WORKSPACE_DIR/.ssh/known_hosts 2>/dev/null
  - chmod 600 $WORKSPACE_DIR/.ssh/known_hosts
  - GIT_SSH_COMMAND='ssh -i $WORKSPACE_DIR/.ssh/id_rsa -o UserKnownHostsFile=$WORKSPACE_DIR/.ssh/known_hosts
    -F /dev/null' git submodule update --init e
  - GIT_SSH_COMMAND='ssh -i $WORKSPACE_DIR/.ssh/id_rsa -o UserKnownHostsFile=$WORKSPACE_DIR/.ssh/known_hosts
    -F /dev/null' git submodule update --init --recursive webassets || true
  - rm -rf $WORKSPACE_DIR/.ssh
  - mkdir -p $WORKSPACE_DIR/go/cache
  - mkdir -p $WORKSPACE_DIR/go/artifacts
  - echo "${DRONE_TAG##v}" > $WORKSPACE_DIR/go/.version.txt
  - cat $WORKSPACE_DIR/go/.version.txt
  environment:
    GITHUB_PRIVATE_KEY:
      from_secret: GITHUB_PRIVATE_KEY
    WORKSPACE_DIR: /tmp/build-darwin-amd64-pkg
- name: Download built tarball artifacts from S3
  commands:
  - set -u
  - export VERSION=$(cat $WORKSPACE_DIR/go/.version.txt)
  - export S3_PATH="tag/$${DRONE_TAG##v}/"
  - aws s3 cp s3://$AWS_S3_BUCKET/teleport/$${S3_PATH}teleport-v$${VERSION}-darwin-amd64-bin.tar.gz
    $WORKSPACE_DIR/go/artifacts/
  - aws s3 cp s3://$AWS_S3_BUCKET/teleport/$${S3_PATH}teleport-ent-v$${VERSION}-darwin-amd64-bin.tar.gz
    $WORKSPACE_DIR/go/artifacts/
  environment:
    AWS_ACCESS_KEY_ID:
      from_secret: AWS_ACCESS_KEY_ID
    AWS_REGION: us-west-2
    AWS_S3_BUCKET:
      from_secret: AWS_S3_BUCKET
    AWS_SECRET_ACCESS_KEY:
      from_secret: AWS_SECRET_ACCESS_KEY
    GITHUB_PRIVATE_KEY:
      from_secret: GITHUB_PRIVATE_KEY
    WORKSPACE_DIR: /tmp/build-darwin-amd64-pkg
- name: Build Mac pkg release artifacts
  commands:
  - set -u
  - cd $WORKSPACE_DIR/go/src/github.com/gravitational/teleport
  - export VERSION=$(cat $WORKSPACE_DIR/go/.version.txt)
  - export HOME=/Users/build
  - security unlock-keychain -p $${BUILDBOX_PASSWORD} login.keychain
  - security find-identity -v
  - make pkg OS=$OS ARCH=$ARCH
  environment:
    APPLE_PASSWORD:
      from_secret: APPLE_PASSWORD
    APPLE_USERNAME:
      from_secret: APPLE_USERNAME
    ARCH: amd64
    BUILDBOX_PASSWORD:
      from_secret: BUILDBOX_PASSWORD
    ENT_TARBALL_PATH: /tmp/build-darwin-amd64-pkg/go/artifacts
    OS: darwin
    OSS_TARBALL_PATH: /tmp/build-darwin-amd64-pkg/go/artifacts
    WORKSPACE_DIR: /tmp/build-darwin-amd64-pkg
- name: Copy Mac pkg artifacts
  commands:
  - set -u
  - cd $WORKSPACE_DIR/go/src/github.com/gravitational/teleport
  - rm -rf $WORKSPACE_DIR/go/artifacts/*.tar.gz
  - cp build/teleport*.pkg e/build/teleport-ent*.pkg $WORKSPACE_DIR/go/artifacts/
  - cd $WORKSPACE_DIR/go/artifacts && for FILE in *.pkg; do shasum -a 256 $FILE >
    $FILE.sha256; done && ls -l
  environment:
    WORKSPACE_DIR: /tmp/build-darwin-amd64-pkg
- name: Upload to S3
  commands:
  - set -u
  - cd $WORKSPACE_DIR/go/artifacts
  - aws s3 sync . s3://$AWS_S3_BUCKET/teleport/tag/${DRONE_TAG##v}
  environment:
    AWS_ACCESS_KEY_ID:
      from_secret: AWS_ACCESS_KEY_ID
    AWS_REGION: us-west-2
    AWS_S3_BUCKET:
      from_secret: AWS_S3_BUCKET
    AWS_SECRET_ACCESS_KEY:
      from_secret: AWS_SECRET_ACCESS_KEY
    WORKSPACE_DIR: /tmp/build-darwin-amd64-pkg
- name: Register artifacts
  commands:
  - WORKSPACE_DIR=$${WORKSPACE_DIR:-/}
  - VERSION=$(cat $WORKSPACE_DIR/go/.version.txt)
  - RELEASES_HOST=https://releases-staging.platform.teleport.sh
  - echo $RELEASES_CERT | base64 -d > $WORKSPACE_DIR/releases.crt
  - echo $RELEASES_KEY | base64 -d > $WORKSPACE_DIR/releases.key
  - trap "rm -f /releases.crt /releases.key" EXIT
  - CREDENTIALS="--cert $WORKSPACE_DIR/releases.crt --key $WORKSPACE_DIR/releases.key"
  - which curl || apk add --no-cache curl
  - |-
    cd $WORKSPACE_DIR/go/artifacts
    for file in $(find . -type f ! -iname '*.sha256'); do
      # Skip files that are not results of this build
      # (e.g. tarballs from which OS packages are made)
      [ -f "$file.sha256" ] || continue

      product="$(basename "$file" | sed -E 's/(-|_)v?[0-9].*//')" # extract part before -vX.Y.Z
      shasum="$(cat "$file.sha256" | cut -d ' ' -f 1)"
      status_code=$(curl $CREDENTIALS -o $WORKSPACE_DIR/curl_out.txt -w "%{http_code}" -F product=$product -F version=$VERSION -F notesMd="# Teleport $VERSION" -F status=draft $RELEASES_HOST/releases)
      [ $status_code = 200 ] || [ $status_code = 409 ] || (echo "curl HTTP status: $status_code"; cat $WORKSPACE_DIR/curl_out.txt && exit 1)
      curl $CREDENTIALS --fail -o /dev/null -F description="TODO" -F os="darwin" -F arch="amd64" -F file=@$file -F sha256="$shasum" -F releaseId="$product@$VERSION" $RELEASES_HOST/assets;
    done
  environment:
    RELEASES_CERT:
      from_secret: RELEASES_CERT
    RELEASES_KEY:
      from_secret: RELEASES_KEY
    WORKSPACE_DIR: /tmp/build-darwin-amd64-pkg
- name: Clean up exec runner storage (post)
  commands:
  - set -u
  - chmod -R u+rw $WORKSPACE_DIR
  - rm -rf $WORKSPACE_DIR/go $WORKSPACE_DIR/.ssh
  environment:
    WORKSPACE_DIR: /tmp/build-darwin-amd64-pkg

---
################################################
# Generated using dronegen, do not edit by hand!
# Use 'make dronegen' to update.
# Generated at dronegen/mac.go:32
################################################

kind: pipeline
type: exec
name: build-darwin-amd64-pkg-tsh
trigger:
  event:
    include:
    - tag
  ref:
    include:
    - refs/tags/v*
  repo:
    include:
    - gravitational/*
workspace:
  path: /tmp/build-darwin-amd64-pkg-tsh
platform:
  os: darwin
  arch: amd64
clone:
  disable: true
depends_on:
- build-darwin-amd64
concurrency:
  limit: 1
steps:
- name: Set up exec runner storage
  commands:
  - set -u
  - mkdir -p $WORKSPACE_DIR
  - chmod -R u+rw $WORKSPACE_DIR
  - rm -rf $WORKSPACE_DIR/go $WORKSPACE_DIR/.ssh
  environment:
    WORKSPACE_DIR: /tmp/build-darwin-amd64-pkg-tsh
- name: Check out code
  commands:
  - set -u
  - mkdir -p $WORKSPACE_DIR/go/src/github.com/gravitational/teleport
  - cd $WORKSPACE_DIR/go/src/github.com/gravitational/teleport
  - git clone https://github.com/gravitational/${DRONE_REPO_NAME}.git .
  - git checkout ${DRONE_TAG:-$DRONE_COMMIT}
  - mkdir -m 0700 $WORKSPACE_DIR/.ssh && echo "$GITHUB_PRIVATE_KEY" > $WORKSPACE_DIR/.ssh/id_rsa
    && chmod 600 $WORKSPACE_DIR/.ssh/id_rsa
  - ssh-keyscan -H github.com > $WORKSPACE_DIR/.ssh/known_hosts 2>/dev/null
  - chmod 600 $WORKSPACE_DIR/.ssh/known_hosts
  - GIT_SSH_COMMAND='ssh -i $WORKSPACE_DIR/.ssh/id_rsa -o UserKnownHostsFile=$WORKSPACE_DIR/.ssh/known_hosts
    -F /dev/null' git submodule update --init e
  - GIT_SSH_COMMAND='ssh -i $WORKSPACE_DIR/.ssh/id_rsa -o UserKnownHostsFile=$WORKSPACE_DIR/.ssh/known_hosts
    -F /dev/null' git submodule update --init --recursive webassets || true
  - rm -rf $WORKSPACE_DIR/.ssh
  - mkdir -p $WORKSPACE_DIR/go/cache
  - mkdir -p $WORKSPACE_DIR/go/artifacts
  - echo "${DRONE_TAG##v}" > $WORKSPACE_DIR/go/.version.txt
  - cat $WORKSPACE_DIR/go/.version.txt
  environment:
    GITHUB_PRIVATE_KEY:
      from_secret: GITHUB_PRIVATE_KEY
    WORKSPACE_DIR: /tmp/build-darwin-amd64-pkg-tsh
- name: Download built tarball artifacts from S3
  commands:
  - set -u
  - export VERSION=$(cat $WORKSPACE_DIR/go/.version.txt)
  - export S3_PATH="tag/$${DRONE_TAG##v}/"
  - aws s3 cp s3://$AWS_S3_BUCKET/teleport/$${S3_PATH}teleport-v$${VERSION}-darwin-amd64-bin.tar.gz
    $WORKSPACE_DIR/go/artifacts/
  - aws s3 cp s3://$AWS_S3_BUCKET/teleport/$${S3_PATH}teleport-ent-v$${VERSION}-darwin-amd64-bin.tar.gz
    $WORKSPACE_DIR/go/artifacts/
  environment:
    AWS_ACCESS_KEY_ID:
      from_secret: AWS_ACCESS_KEY_ID
    AWS_REGION: us-west-2
    AWS_S3_BUCKET:
      from_secret: AWS_S3_BUCKET
    AWS_SECRET_ACCESS_KEY:
      from_secret: AWS_SECRET_ACCESS_KEY
    GITHUB_PRIVATE_KEY:
      from_secret: GITHUB_PRIVATE_KEY
    WORKSPACE_DIR: /tmp/build-darwin-amd64-pkg-tsh
- name: Build Mac pkg release artifacts
  commands:
  - set -u
  - cd $WORKSPACE_DIR/go/src/github.com/gravitational/teleport
  - export VERSION=$(cat $WORKSPACE_DIR/go/.version.txt)
  - export HOME=/Users/build
  - security unlock-keychain -p $${BUILDBOX_PASSWORD} login.keychain
  - security find-identity -v
  - make pkg-tsh OS=$OS ARCH=$ARCH
  environment:
    APPLE_PASSWORD:
      from_secret: APPLE_PASSWORD
    APPLE_USERNAME:
      from_secret: APPLE_USERNAME
    ARCH: amd64
    BUILDBOX_PASSWORD:
      from_secret: BUILDBOX_PASSWORD
    ENT_TARBALL_PATH: /tmp/build-darwin-amd64-pkg/go/artifacts
    OS: darwin
    OSS_TARBALL_PATH: /tmp/build-darwin-amd64-pkg/go/artifacts
    WORKSPACE_DIR: /tmp/build-darwin-amd64-pkg-tsh
- name: Copy Mac pkg artifacts
  commands:
  - set -u
  - cd $WORKSPACE_DIR/go/src/github.com/gravitational/teleport
  - rm -rf $WORKSPACE_DIR/go/artifacts/*.tar.gz
  - cp build/tsh*.pkg $WORKSPACE_DIR/go/artifacts/
  - cd $WORKSPACE_DIR/go/artifacts && for FILE in *.pkg; do shasum -a 256 $FILE >
    $FILE.sha256; done && ls -l
  environment:
    WORKSPACE_DIR: /tmp/build-darwin-amd64-pkg-tsh
- name: Upload to S3
  commands:
  - set -u
  - cd $WORKSPACE_DIR/go/artifacts
  - aws s3 sync . s3://$AWS_S3_BUCKET/teleport/tag/${DRONE_TAG##v}
  environment:
    AWS_ACCESS_KEY_ID:
      from_secret: AWS_ACCESS_KEY_ID
    AWS_REGION: us-west-2
    AWS_S3_BUCKET:
      from_secret: AWS_S3_BUCKET
    AWS_SECRET_ACCESS_KEY:
      from_secret: AWS_SECRET_ACCESS_KEY
    WORKSPACE_DIR: /tmp/build-darwin-amd64-pkg-tsh
- name: Register artifacts
  commands:
  - WORKSPACE_DIR=$${WORKSPACE_DIR:-/}
  - VERSION=$(cat $WORKSPACE_DIR/go/.version.txt)
  - RELEASES_HOST=https://releases-staging.platform.teleport.sh
  - echo $RELEASES_CERT | base64 -d > $WORKSPACE_DIR/releases.crt
  - echo $RELEASES_KEY | base64 -d > $WORKSPACE_DIR/releases.key
  - trap "rm -f /releases.crt /releases.key" EXIT
  - CREDENTIALS="--cert $WORKSPACE_DIR/releases.crt --key $WORKSPACE_DIR/releases.key"
  - which curl || apk add --no-cache curl
  - |-
    cd $WORKSPACE_DIR/go/artifacts
    for file in $(find . -type f ! -iname '*.sha256'); do
      # Skip files that are not results of this build
      # (e.g. tarballs from which OS packages are made)
      [ -f "$file.sha256" ] || continue

      product="$(basename "$file" | sed -E 's/(-|_)v?[0-9].*//')" # extract part before -vX.Y.Z
      shasum="$(cat "$file.sha256" | cut -d ' ' -f 1)"
      status_code=$(curl $CREDENTIALS -o $WORKSPACE_DIR/curl_out.txt -w "%{http_code}" -F product=$product -F version=$VERSION -F notesMd="# Teleport $VERSION" -F status=draft $RELEASES_HOST/releases)
      [ $status_code = 200 ] || [ $status_code = 409 ] || (echo "curl HTTP status: $status_code"; cat $WORKSPACE_DIR/curl_out.txt && exit 1)
      curl $CREDENTIALS --fail -o /dev/null -F description="TODO" -F os="darwin" -F arch="amd64" -F file=@$file -F sha256="$shasum" -F releaseId="$product@$VERSION" $RELEASES_HOST/assets;
    done
  environment:
    RELEASES_CERT:
      from_secret: RELEASES_CERT
    RELEASES_KEY:
      from_secret: RELEASES_KEY
    WORKSPACE_DIR: /tmp/build-darwin-amd64-pkg-tsh
- name: Clean up exec runner storage (post)
  commands:
  - set -u
  - chmod -R u+rw $WORKSPACE_DIR
  - rm -rf $WORKSPACE_DIR/go $WORKSPACE_DIR/.ssh
  environment:
    WORKSPACE_DIR: /tmp/build-darwin-amd64-pkg-tsh

---
################################################
# Generated using dronegen, do not edit by hand!
# Use 'make dronegen' to update.
<<<<<<< HEAD
# Generated at dronegen/tag.go:223
=======
# Generated at dronegen/tag.go:233
>>>>>>> 5f403562
################################################

kind: pipeline
type: kubernetes
name: build-linux-arm
environment:
  RUNTIME: go1.17.2
trigger:
  event:
    include:
    - tag
  ref:
    include:
    - refs/tags/v*
  repo:
    include:
    - gravitational/*
workspace:
  path: /go
clone:
  disable: true
steps:
- name: Check out code
  image: docker:git
  commands:
  - mkdir -p /go/src/github.com/gravitational/teleport
  - cd /go/src/github.com/gravitational/teleport
  - git clone https://github.com/gravitational/${DRONE_REPO_NAME}.git .
  - git checkout ${DRONE_TAG:-$DRONE_COMMIT}
  - mkdir -m 0700 /root/.ssh && echo -n "$GITHUB_PRIVATE_KEY" > /root/.ssh/id_rsa
    && chmod 600 /root/.ssh/id_rsa
  - ssh-keyscan -H github.com > /root/.ssh/known_hosts 2>/dev/null && chmod 600 /root/.ssh/known_hosts
  - git submodule update --init e
  - git submodule update --init --recursive webassets || true
  - rm -f /root/.ssh/id_rsa
  - mkdir -p /go/cache /go/artifacts
  - if [[ "${DRONE_TAG}" != "" ]]; then echo "${DRONE_TAG##v}" > /go/.version.txt;
    else egrep ^VERSION Makefile | cut -d= -f2 > /go/.version.txt; fi; cat /go/.version.txt
  environment:
    GITHUB_PRIVATE_KEY:
      from_secret: GITHUB_PRIVATE_KEY
- name: Wait for docker
  image: docker
  commands:
  - timeout 30s /bin/sh -c 'while [ ! -S /var/run/docker.sock ]; do sleep 1; done'
  volumes:
  - name: dockersock
    path: /var/run
- name: Build artifacts
  image: docker
  commands:
  - apk add --no-cache make
  - chown -R $UID:$GID /go
  - cd /go/src/github.com/gravitational/teleport
  - make -C build.assets release-arm
  environment:
    ARCH: arm
    GID: "1000"
    GOCACHE: /go/cache
    GOPATH: /go
    OS: linux
    UID: "1000"
  volumes:
  - name: dockersock
    path: /var/run
- name: Copy artifacts
  image: docker
  commands:
  - cd /go/src/github.com/gravitational/teleport
  - find . -maxdepth 1 -iname "teleport*.tar.gz" -print -exec cp {} /go/artifacts
    \;
  - find e/ -maxdepth 1 -iname "teleport*.tar.gz" -print -exec cp {} /go/artifacts
    \;
  - cd /go/artifacts && for FILE in teleport*.tar.gz; do sha256sum $FILE > $FILE.sha256;
    done && ls -l
- name: Upload to S3
  image: plugins/s3
  settings:
    access_key:
      from_secret: AWS_ACCESS_KEY_ID
    bucket:
      from_secret: AWS_S3_BUCKET
    region: us-west-2
    secret_key:
      from_secret: AWS_SECRET_ACCESS_KEY
    source: /go/artifacts/*
    strip_prefix: /go/artifacts/
    target: teleport/tag/${DRONE_TAG##v}
- name: Register artifacts
  image: docker
  commands:
  - WORKSPACE_DIR=$${WORKSPACE_DIR:-/}
  - VERSION=$(cat $WORKSPACE_DIR/go/.version.txt)
  - RELEASES_HOST=https://releases-staging.platform.teleport.sh
  - echo $RELEASES_CERT | base64 -d > $WORKSPACE_DIR/releases.crt
  - echo $RELEASES_KEY | base64 -d > $WORKSPACE_DIR/releases.key
  - trap "rm -f /releases.crt /releases.key" EXIT
  - CREDENTIALS="--cert $WORKSPACE_DIR/releases.crt --key $WORKSPACE_DIR/releases.key"
  - which curl || apk add --no-cache curl
  - |-
    cd $WORKSPACE_DIR/go/artifacts
    for file in $(find . -type f ! -iname '*.sha256'); do
      # Skip files that are not results of this build
      # (e.g. tarballs from which OS packages are made)
      [ -f "$file.sha256" ] || continue

      product="$(basename "$file" | sed -E 's/(-|_)v?[0-9].*//')" # extract part before -vX.Y.Z
      shasum="$(cat "$file.sha256" | cut -d ' ' -f 1)"
      status_code=$(curl $CREDENTIALS -o $WORKSPACE_DIR/curl_out.txt -w "%{http_code}" -F product=$product -F version=$VERSION -F notesMd="# Teleport $VERSION" -F status=draft $RELEASES_HOST/releases)
      [ $status_code = 200 ] || [ $status_code = 409 ] || (echo "curl HTTP status: $status_code"; cat $WORKSPACE_DIR/curl_out.txt && exit 1)
      curl $CREDENTIALS --fail -o /dev/null -F description="TODO" -F os="linux" -F arch="arm" -F file=@$file -F sha256="$shasum" -F releaseId="$product@$VERSION" $RELEASES_HOST/assets;
    done
  environment:
    RELEASES_CERT:
      from_secret: RELEASES_CERT
    RELEASES_KEY:
      from_secret: RELEASES_KEY
services:
- name: Start Docker
  image: docker:dind
  privileged: true
  volumes:
  - name: dockersock
    path: /var/run
volumes:
- name: dockersock
  temp: {}

---
################################################
# Generated using dronegen, do not edit by hand!
# Use 'make dronegen' to update.
<<<<<<< HEAD
# Generated at dronegen/tag.go:223
=======
# Generated at dronegen/tag.go:233
>>>>>>> 5f403562
################################################

kind: pipeline
type: kubernetes
name: build-linux-arm64
environment:
  RUNTIME: go1.17.2
trigger:
  event:
    include:
    - tag
  ref:
    include:
    - refs/tags/v*
  repo:
    include:
    - gravitational/*
workspace:
  path: /go
clone:
  disable: true
steps:
- name: Check out code
  image: docker:git
  commands:
  - mkdir -p /go/src/github.com/gravitational/teleport
  - cd /go/src/github.com/gravitational/teleport
  - git clone https://github.com/gravitational/${DRONE_REPO_NAME}.git .
  - git checkout ${DRONE_TAG:-$DRONE_COMMIT}
  - mkdir -m 0700 /root/.ssh && echo -n "$GITHUB_PRIVATE_KEY" > /root/.ssh/id_rsa
    && chmod 600 /root/.ssh/id_rsa
  - ssh-keyscan -H github.com > /root/.ssh/known_hosts 2>/dev/null && chmod 600 /root/.ssh/known_hosts
  - git submodule update --init e
  - git submodule update --init --recursive webassets || true
  - rm -f /root/.ssh/id_rsa
  - mkdir -p /go/cache /go/artifacts
  - if [[ "${DRONE_TAG}" != "" ]]; then echo "${DRONE_TAG##v}" > /go/.version.txt;
    else egrep ^VERSION Makefile | cut -d= -f2 > /go/.version.txt; fi; cat /go/.version.txt
  environment:
    GITHUB_PRIVATE_KEY:
      from_secret: GITHUB_PRIVATE_KEY
- name: Wait for docker
  image: docker
  commands:
  - timeout 30s /bin/sh -c 'while [ ! -S /var/run/docker.sock ]; do sleep 1; done'
  volumes:
  - name: dockersock
    path: /var/run
- name: Build artifacts
  image: docker
  commands:
  - apk add --no-cache make
  - chown -R $UID:$GID /go
  - cd /go/src/github.com/gravitational/teleport
  - make -C build.assets release-arm64
  environment:
    ARCH: arm64
    GID: "1000"
    GOCACHE: /go/cache
    GOPATH: /go
    OS: linux
    UID: "1000"
  volumes:
  - name: dockersock
    path: /var/run
- name: Copy artifacts
  image: docker
  commands:
  - cd /go/src/github.com/gravitational/teleport
  - find . -maxdepth 1 -iname "teleport*.tar.gz" -print -exec cp {} /go/artifacts
    \;
  - find e/ -maxdepth 1 -iname "teleport*.tar.gz" -print -exec cp {} /go/artifacts
    \;
  - cd /go/artifacts && for FILE in teleport*.tar.gz; do sha256sum $FILE > $FILE.sha256;
    done && ls -l
- name: Upload to S3
  image: plugins/s3
  settings:
    access_key:
      from_secret: AWS_ACCESS_KEY_ID
    bucket:
      from_secret: AWS_S3_BUCKET
    region: us-west-2
    secret_key:
      from_secret: AWS_SECRET_ACCESS_KEY
    source: /go/artifacts/*
    strip_prefix: /go/artifacts/
    target: teleport/tag/${DRONE_TAG##v}
- name: Register artifacts
  image: docker
  commands:
  - WORKSPACE_DIR=$${WORKSPACE_DIR:-/}
  - VERSION=$(cat $WORKSPACE_DIR/go/.version.txt)
  - RELEASES_HOST=https://releases-staging.platform.teleport.sh
  - echo $RELEASES_CERT | base64 -d > $WORKSPACE_DIR/releases.crt
  - echo $RELEASES_KEY | base64 -d > $WORKSPACE_DIR/releases.key
  - trap "rm -f /releases.crt /releases.key" EXIT
  - CREDENTIALS="--cert $WORKSPACE_DIR/releases.crt --key $WORKSPACE_DIR/releases.key"
  - which curl || apk add --no-cache curl
  - |-
    cd $WORKSPACE_DIR/go/artifacts
    for file in $(find . -type f ! -iname '*.sha256'); do
      # Skip files that are not results of this build
      # (e.g. tarballs from which OS packages are made)
      [ -f "$file.sha256" ] || continue

      product="$(basename "$file" | sed -E 's/(-|_)v?[0-9].*//')" # extract part before -vX.Y.Z
      shasum="$(cat "$file.sha256" | cut -d ' ' -f 1)"
      status_code=$(curl $CREDENTIALS -o $WORKSPACE_DIR/curl_out.txt -w "%{http_code}" -F product=$product -F version=$VERSION -F notesMd="# Teleport $VERSION" -F status=draft $RELEASES_HOST/releases)
      [ $status_code = 200 ] || [ $status_code = 409 ] || (echo "curl HTTP status: $status_code"; cat $WORKSPACE_DIR/curl_out.txt && exit 1)
      curl $CREDENTIALS --fail -o /dev/null -F description="TODO" -F os="linux" -F arch="arm64" -F file=@$file -F sha256="$shasum" -F releaseId="$product@$VERSION" $RELEASES_HOST/assets;
    done
  environment:
    RELEASES_CERT:
      from_secret: RELEASES_CERT
    RELEASES_KEY:
      from_secret: RELEASES_KEY
services:
- name: Start Docker
  image: docker:dind
  privileged: true
  volumes:
  - name: dockersock
    path: /var/run
volumes:
- name: dockersock
  temp: {}

---
################################################
# Generated using dronegen, do not edit by hand!
# Use 'make dronegen' to update.
<<<<<<< HEAD
# Generated at dronegen/tag.go:402
=======
# Generated at dronegen/tag.go:375
>>>>>>> 5f403562
################################################

kind: pipeline
type: kubernetes
name: build-linux-arm64-deb
trigger:
  event:
    include:
    - tag
  ref:
    include:
    - refs/tags/v*
  repo:
    include:
    - gravitational/*
workspace:
  path: /go
clone:
  disable: true
depends_on:
- build-linux-arm64
steps:
- name: Check out code
  image: docker:git
  commands:
  - mkdir -p /go/src/github.com/gravitational/teleport
  - cd /go/src/github.com/gravitational/teleport
  - git clone https://github.com/gravitational/${DRONE_REPO_NAME}.git .
  - git checkout ${DRONE_TAG:-$DRONE_COMMIT}
  - mkdir -m 0700 /root/.ssh && echo -n "$GITHUB_PRIVATE_KEY" > /root/.ssh/id_rsa
    && chmod 600 /root/.ssh/id_rsa
  - ssh-keyscan -H github.com > /root/.ssh/known_hosts 2>/dev/null && chmod 600 /root/.ssh/known_hosts
  - git submodule update --init e
  - git submodule update --init --recursive webassets || true
  - rm -f /root/.ssh/id_rsa
  - mkdir -p /go/cache /go/artifacts
  - if [[ "${DRONE_TAG}" != "" ]]; then echo "${DRONE_TAG##v}" > /go/.version.txt;
    else egrep ^VERSION Makefile | cut -d= -f2 > /go/.version.txt; fi; cat /go/.version.txt
  environment:
    GITHUB_PRIVATE_KEY:
      from_secret: GITHUB_PRIVATE_KEY
- name: Wait for docker
  image: docker
  commands:
  - timeout 30s /bin/sh -c 'while [ ! -S /var/run/docker.sock ]; do sleep 1; done'
  volumes:
  - name: dockersock
    path: /var/run
- name: Download artifacts from S3
  image: amazon/aws-cli
  commands:
  - export VERSION=$(cat /go/.version.txt)
  - if [[ "${DRONE_TAG}" != "" ]]; then export S3_PATH="tag/$${DRONE_TAG##v}/"; else
    export S3_PATH="tag/"; fi
  - aws s3 cp s3://$AWS_S3_BUCKET/teleport/$${S3_PATH}teleport-v$${VERSION}-linux-arm64-bin.tar.gz
    /go/artifacts/
  - aws s3 cp s3://$AWS_S3_BUCKET/teleport/$${S3_PATH}teleport-ent-v$${VERSION}-linux-arm64-bin.tar.gz
    /go/artifacts/
  environment:
    AWS_ACCESS_KEY_ID:
      from_secret: AWS_ACCESS_KEY_ID
    AWS_REGION: us-west-2
    AWS_S3_BUCKET:
      from_secret: AWS_S3_BUCKET
    AWS_SECRET_ACCESS_KEY:
      from_secret: AWS_SECRET_ACCESS_KEY
- name: Build artifacts
  image: docker
  commands:
  - apk add --no-cache bash curl gzip make tar
  - cd /go/src/github.com/gravitational/teleport
  - export VERSION=$(cat /go/.version.txt)
  - make deb
  environment:
    ARCH: arm64
    ENT_TARBALL_PATH: /go/artifacts
    OSS_TARBALL_PATH: /go/artifacts
    TMPDIR: /go
  volumes:
  - name: dockersock
    path: /var/run
- name: Copy artifacts
  image: docker
  commands:
  - cd /go/src/github.com/gravitational/teleport
  - find build -maxdepth 1 -iname "teleport*.deb*" -print -exec cp {} /go/artifacts
    \;
  - find e/build -maxdepth 1 -iname "teleport*.deb*" -print -exec cp {} /go/artifacts
    \;
- name: Upload to S3
  image: plugins/s3
  settings:
    access_key:
      from_secret: AWS_ACCESS_KEY_ID
    bucket:
      from_secret: AWS_S3_BUCKET
    region: us-west-2
    secret_key:
      from_secret: AWS_SECRET_ACCESS_KEY
    source: /go/artifacts/*
    strip_prefix: /go/artifacts/
    target: teleport/tag/${DRONE_TAG##v}
- name: Register artifacts
  image: docker
  commands:
  - WORKSPACE_DIR=$${WORKSPACE_DIR:-/}
  - VERSION=$(cat $WORKSPACE_DIR/go/.version.txt)
  - RELEASES_HOST=https://releases-staging.platform.teleport.sh
  - echo $RELEASES_CERT | base64 -d > $WORKSPACE_DIR/releases.crt
  - echo $RELEASES_KEY | base64 -d > $WORKSPACE_DIR/releases.key
  - trap "rm -f /releases.crt /releases.key" EXIT
  - CREDENTIALS="--cert $WORKSPACE_DIR/releases.crt --key $WORKSPACE_DIR/releases.key"
  - which curl || apk add --no-cache curl
  - |-
    cd $WORKSPACE_DIR/go/artifacts
    for file in $(find . -type f ! -iname '*.sha256'); do
      # Skip files that are not results of this build
      # (e.g. tarballs from which OS packages are made)
      [ -f "$file.sha256" ] || continue

      product="$(basename "$file" | sed -E 's/(-|_)v?[0-9].*//')" # extract part before -vX.Y.Z
      shasum="$(cat "$file.sha256" | cut -d ' ' -f 1)"
      status_code=$(curl $CREDENTIALS -o $WORKSPACE_DIR/curl_out.txt -w "%{http_code}" -F product=$product -F version=$VERSION -F notesMd="# Teleport $VERSION" -F status=draft $RELEASES_HOST/releases)
      [ $status_code = 200 ] || [ $status_code = 409 ] || (echo "curl HTTP status: $status_code"; cat $WORKSPACE_DIR/curl_out.txt && exit 1)
      curl $CREDENTIALS --fail -o /dev/null -F description="TODO" -F os="linux" -F arch="arm64" -F file=@$file -F sha256="$shasum" -F releaseId="$product@$VERSION" $RELEASES_HOST/assets;
    done
  environment:
    RELEASES_CERT:
      from_secret: RELEASES_CERT
    RELEASES_KEY:
      from_secret: RELEASES_KEY
services:
- name: Start Docker
  image: docker:dind
  privileged: true
  volumes:
  - name: dockersock
    path: /var/run
volumes:
- name: dockersock
  temp: {}

---
################################################
# Generated using dronegen, do not edit by hand!
# Use 'make dronegen' to update.
<<<<<<< HEAD
# Generated at dronegen/tag.go:402
=======
# Generated at dronegen/tag.go:375
>>>>>>> 5f403562
################################################

kind: pipeline
type: kubernetes
name: build-linux-arm-deb
trigger:
  event:
    include:
    - tag
  ref:
    include:
    - refs/tags/v*
  repo:
    include:
    - gravitational/*
workspace:
  path: /go
clone:
  disable: true
depends_on:
- build-linux-arm
steps:
- name: Check out code
  image: docker:git
  commands:
  - mkdir -p /go/src/github.com/gravitational/teleport
  - cd /go/src/github.com/gravitational/teleport
  - git clone https://github.com/gravitational/${DRONE_REPO_NAME}.git .
  - git checkout ${DRONE_TAG:-$DRONE_COMMIT}
  - mkdir -m 0700 /root/.ssh && echo -n "$GITHUB_PRIVATE_KEY" > /root/.ssh/id_rsa
    && chmod 600 /root/.ssh/id_rsa
  - ssh-keyscan -H github.com > /root/.ssh/known_hosts 2>/dev/null && chmod 600 /root/.ssh/known_hosts
  - git submodule update --init e
  - git submodule update --init --recursive webassets || true
  - rm -f /root/.ssh/id_rsa
  - mkdir -p /go/cache /go/artifacts
  - if [[ "${DRONE_TAG}" != "" ]]; then echo "${DRONE_TAG##v}" > /go/.version.txt;
    else egrep ^VERSION Makefile | cut -d= -f2 > /go/.version.txt; fi; cat /go/.version.txt
  environment:
    GITHUB_PRIVATE_KEY:
      from_secret: GITHUB_PRIVATE_KEY
- name: Wait for docker
  image: docker
  commands:
  - timeout 30s /bin/sh -c 'while [ ! -S /var/run/docker.sock ]; do sleep 1; done'
  volumes:
  - name: dockersock
    path: /var/run
- name: Download artifacts from S3
  image: amazon/aws-cli
  commands:
  - export VERSION=$(cat /go/.version.txt)
  - if [[ "${DRONE_TAG}" != "" ]]; then export S3_PATH="tag/$${DRONE_TAG##v}/"; else
    export S3_PATH="tag/"; fi
  - aws s3 cp s3://$AWS_S3_BUCKET/teleport/$${S3_PATH}teleport-v$${VERSION}-linux-arm-bin.tar.gz
    /go/artifacts/
  - aws s3 cp s3://$AWS_S3_BUCKET/teleport/$${S3_PATH}teleport-ent-v$${VERSION}-linux-arm-bin.tar.gz
    /go/artifacts/
  environment:
    AWS_ACCESS_KEY_ID:
      from_secret: AWS_ACCESS_KEY_ID
    AWS_REGION: us-west-2
    AWS_S3_BUCKET:
      from_secret: AWS_S3_BUCKET
    AWS_SECRET_ACCESS_KEY:
      from_secret: AWS_SECRET_ACCESS_KEY
- name: Build artifacts
  image: docker
  commands:
  - apk add --no-cache bash curl gzip make tar
  - cd /go/src/github.com/gravitational/teleport
  - export VERSION=$(cat /go/.version.txt)
  - make deb
  environment:
    ARCH: arm
    ENT_TARBALL_PATH: /go/artifacts
    OSS_TARBALL_PATH: /go/artifacts
    TMPDIR: /go
  volumes:
  - name: dockersock
    path: /var/run
- name: Copy artifacts
  image: docker
  commands:
  - cd /go/src/github.com/gravitational/teleport
  - find build -maxdepth 1 -iname "teleport*.deb*" -print -exec cp {} /go/artifacts
    \;
  - find e/build -maxdepth 1 -iname "teleport*.deb*" -print -exec cp {} /go/artifacts
    \;
- name: Upload to S3
  image: plugins/s3
  settings:
    access_key:
      from_secret: AWS_ACCESS_KEY_ID
    bucket:
      from_secret: AWS_S3_BUCKET
    region: us-west-2
    secret_key:
      from_secret: AWS_SECRET_ACCESS_KEY
    source: /go/artifacts/*
    strip_prefix: /go/artifacts/
    target: teleport/tag/${DRONE_TAG##v}
- name: Register artifacts
  image: docker
  commands:
  - WORKSPACE_DIR=$${WORKSPACE_DIR:-/}
  - VERSION=$(cat $WORKSPACE_DIR/go/.version.txt)
  - RELEASES_HOST=https://releases-staging.platform.teleport.sh
  - echo $RELEASES_CERT | base64 -d > $WORKSPACE_DIR/releases.crt
  - echo $RELEASES_KEY | base64 -d > $WORKSPACE_DIR/releases.key
  - trap "rm -f /releases.crt /releases.key" EXIT
  - CREDENTIALS="--cert $WORKSPACE_DIR/releases.crt --key $WORKSPACE_DIR/releases.key"
  - which curl || apk add --no-cache curl
  - |-
    cd $WORKSPACE_DIR/go/artifacts
    for file in $(find . -type f ! -iname '*.sha256'); do
      # Skip files that are not results of this build
      # (e.g. tarballs from which OS packages are made)
      [ -f "$file.sha256" ] || continue

      product="$(basename "$file" | sed -E 's/(-|_)v?[0-9].*//')" # extract part before -vX.Y.Z
      shasum="$(cat "$file.sha256" | cut -d ' ' -f 1)"
      status_code=$(curl $CREDENTIALS -o $WORKSPACE_DIR/curl_out.txt -w "%{http_code}" -F product=$product -F version=$VERSION -F notesMd="# Teleport $VERSION" -F status=draft $RELEASES_HOST/releases)
      [ $status_code = 200 ] || [ $status_code = 409 ] || (echo "curl HTTP status: $status_code"; cat $WORKSPACE_DIR/curl_out.txt && exit 1)
      curl $CREDENTIALS --fail -o /dev/null -F description="TODO" -F os="linux" -F arch="arm" -F file=@$file -F sha256="$shasum" -F releaseId="$product@$VERSION" $RELEASES_HOST/assets;
    done
  environment:
    RELEASES_CERT:
      from_secret: RELEASES_CERT
    RELEASES_KEY:
      from_secret: RELEASES_KEY
services:
- name: Start Docker
  image: docker:dind
  privileged: true
  volumes:
  - name: dockersock
    path: /var/run
volumes:
- name: dockersock
  temp: {}

---
################################################
# Generated using dronegen, do not edit by hand!
# Use 'make dronegen' to update.
<<<<<<< HEAD
# Generated at dronegen/tag.go:402
=======
# Generated at dronegen/tag.go:375
>>>>>>> 5f403562
################################################

kind: pipeline
type: kubernetes
name: build-linux-arm64-rpm
trigger:
  event:
    include:
    - tag
  ref:
    include:
    - refs/tags/v*
  repo:
    include:
    - gravitational/*
workspace:
  path: /go
clone:
  disable: true
depends_on:
- build-linux-arm64
steps:
- name: Check out code
  image: docker:git
  commands:
  - mkdir -p /go/src/github.com/gravitational/teleport
  - cd /go/src/github.com/gravitational/teleport
  - git clone https://github.com/gravitational/${DRONE_REPO_NAME}.git .
  - git checkout ${DRONE_TAG:-$DRONE_COMMIT}
  - mkdir -m 0700 /root/.ssh && echo -n "$GITHUB_PRIVATE_KEY" > /root/.ssh/id_rsa
    && chmod 600 /root/.ssh/id_rsa
  - ssh-keyscan -H github.com > /root/.ssh/known_hosts 2>/dev/null && chmod 600 /root/.ssh/known_hosts
  - git submodule update --init e
  - git submodule update --init --recursive webassets || true
  - rm -f /root/.ssh/id_rsa
  - mkdir -p /go/cache /go/artifacts
  - if [[ "${DRONE_TAG}" != "" ]]; then echo "${DRONE_TAG##v}" > /go/.version.txt;
    else egrep ^VERSION Makefile | cut -d= -f2 > /go/.version.txt; fi; cat /go/.version.txt
  environment:
    GITHUB_PRIVATE_KEY:
      from_secret: GITHUB_PRIVATE_KEY
- name: Wait for docker
  image: docker
  commands:
  - timeout 30s /bin/sh -c 'while [ ! -S /var/run/docker.sock ]; do sleep 1; done'
  volumes:
  - name: dockersock
    path: /var/run
- name: Download artifacts from S3
  image: amazon/aws-cli
  commands:
  - export VERSION=$(cat /go/.version.txt)
  - if [[ "${DRONE_TAG}" != "" ]]; then export S3_PATH="tag/$${DRONE_TAG##v}/"; else
    export S3_PATH="tag/"; fi
  - aws s3 cp s3://$AWS_S3_BUCKET/teleport/$${S3_PATH}teleport-v$${VERSION}-linux-arm64-bin.tar.gz
    /go/artifacts/
  - aws s3 cp s3://$AWS_S3_BUCKET/teleport/$${S3_PATH}teleport-ent-v$${VERSION}-linux-arm64-bin.tar.gz
    /go/artifacts/
  environment:
    AWS_ACCESS_KEY_ID:
      from_secret: AWS_ACCESS_KEY_ID
    AWS_REGION: us-west-2
    AWS_S3_BUCKET:
      from_secret: AWS_S3_BUCKET
    AWS_SECRET_ACCESS_KEY:
      from_secret: AWS_SECRET_ACCESS_KEY
- name: Build artifacts
  image: docker
  commands:
  - apk add --no-cache bash curl gzip make tar
  - cd /go/src/github.com/gravitational/teleport
  - export VERSION=$(cat /go/.version.txt)
  - mkdir -m0700 $GNUPG_DIR
  - echo "$GPG_RPM_SIGNING_ARCHIVE" | base64 -d | tar -xzf - -C $GNUPG_DIR
  - chown -R root:root $GNUPG_DIR
  - make rpm
  - rm -rf $GNUPG_DIR
  environment:
    ARCH: arm64
    ENT_TARBALL_PATH: /go/artifacts
    GNUPG_DIR: /tmpfs/gnupg
    GPG_RPM_SIGNING_ARCHIVE:
      from_secret: GPG_RPM_SIGNING_ARCHIVE
    OSS_TARBALL_PATH: /go/artifacts
    TMPDIR: /go
  volumes:
  - name: tmpfs
    path: /tmpfs
  - name: dockersock
    path: /var/run
- name: Copy artifacts
  image: docker
  commands:
  - cd /go/src/github.com/gravitational/teleport
  - find build -maxdepth 1 -iname "teleport*.rpm*" -print -exec cp {} /go/artifacts
    \;
  - find e/build -maxdepth 1 -iname "teleport*.rpm*" -print -exec cp {} /go/artifacts
    \;
- name: Upload to S3
  image: plugins/s3
  settings:
    access_key:
      from_secret: AWS_ACCESS_KEY_ID
    bucket:
      from_secret: AWS_S3_BUCKET
    region: us-west-2
    secret_key:
      from_secret: AWS_SECRET_ACCESS_KEY
    source: /go/artifacts/*
    strip_prefix: /go/artifacts/
    target: teleport/tag/${DRONE_TAG##v}
- name: Register artifacts
  image: docker
  commands:
  - WORKSPACE_DIR=$${WORKSPACE_DIR:-/}
  - VERSION=$(cat $WORKSPACE_DIR/go/.version.txt)
  - RELEASES_HOST=https://releases-staging.platform.teleport.sh
  - echo $RELEASES_CERT | base64 -d > $WORKSPACE_DIR/releases.crt
  - echo $RELEASES_KEY | base64 -d > $WORKSPACE_DIR/releases.key
  - trap "rm -f /releases.crt /releases.key" EXIT
  - CREDENTIALS="--cert $WORKSPACE_DIR/releases.crt --key $WORKSPACE_DIR/releases.key"
  - which curl || apk add --no-cache curl
  - |-
    cd $WORKSPACE_DIR/go/artifacts
    for file in $(find . -type f ! -iname '*.sha256'); do
      # Skip files that are not results of this build
      # (e.g. tarballs from which OS packages are made)
      [ -f "$file.sha256" ] || continue

      product="$(basename "$file" | sed -E 's/(-|_)v?[0-9].*//')" # extract part before -vX.Y.Z
      shasum="$(cat "$file.sha256" | cut -d ' ' -f 1)"
      status_code=$(curl $CREDENTIALS -o $WORKSPACE_DIR/curl_out.txt -w "%{http_code}" -F product=$product -F version=$VERSION -F notesMd="# Teleport $VERSION" -F status=draft $RELEASES_HOST/releases)
      [ $status_code = 200 ] || [ $status_code = 409 ] || (echo "curl HTTP status: $status_code"; cat $WORKSPACE_DIR/curl_out.txt && exit 1)
      curl $CREDENTIALS --fail -o /dev/null -F description="TODO" -F os="linux" -F arch="arm64" -F file=@$file -F sha256="$shasum" -F releaseId="$product@$VERSION" $RELEASES_HOST/assets;
    done
  environment:
    RELEASES_CERT:
      from_secret: RELEASES_CERT
    RELEASES_KEY:
      from_secret: RELEASES_KEY
services:
- name: Start Docker
  image: docker:dind
  privileged: true
  volumes:
  - name: tmpfs
    path: /tmpfs
  - name: dockersock
    path: /var/run
volumes:
- name: tmpfs
  temp:
    medium: memory
- name: dockersock
  temp: {}

---
################################################
# Generated using dronegen, do not edit by hand!
# Use 'make dronegen' to update.
<<<<<<< HEAD
# Generated at dronegen/tag.go:402
=======
# Generated at dronegen/tag.go:375
>>>>>>> 5f403562
################################################

kind: pipeline
type: kubernetes
name: build-linux-arm-rpm
trigger:
  event:
    include:
    - tag
  ref:
    include:
    - refs/tags/v*
  repo:
    include:
    - gravitational/*
workspace:
  path: /go
clone:
  disable: true
depends_on:
- build-linux-arm
steps:
- name: Check out code
  image: docker:git
  commands:
  - mkdir -p /go/src/github.com/gravitational/teleport
  - cd /go/src/github.com/gravitational/teleport
  - git clone https://github.com/gravitational/${DRONE_REPO_NAME}.git .
  - git checkout ${DRONE_TAG:-$DRONE_COMMIT}
  - mkdir -m 0700 /root/.ssh && echo -n "$GITHUB_PRIVATE_KEY" > /root/.ssh/id_rsa
    && chmod 600 /root/.ssh/id_rsa
  - ssh-keyscan -H github.com > /root/.ssh/known_hosts 2>/dev/null && chmod 600 /root/.ssh/known_hosts
  - git submodule update --init e
  - git submodule update --init --recursive webassets || true
  - rm -f /root/.ssh/id_rsa
  - mkdir -p /go/cache /go/artifacts
  - if [[ "${DRONE_TAG}" != "" ]]; then echo "${DRONE_TAG##v}" > /go/.version.txt;
    else egrep ^VERSION Makefile | cut -d= -f2 > /go/.version.txt; fi; cat /go/.version.txt
  environment:
    GITHUB_PRIVATE_KEY:
      from_secret: GITHUB_PRIVATE_KEY
- name: Wait for docker
  image: docker
  commands:
  - timeout 30s /bin/sh -c 'while [ ! -S /var/run/docker.sock ]; do sleep 1; done'
  volumes:
  - name: dockersock
    path: /var/run
- name: Download artifacts from S3
  image: amazon/aws-cli
  commands:
  - export VERSION=$(cat /go/.version.txt)
  - if [[ "${DRONE_TAG}" != "" ]]; then export S3_PATH="tag/$${DRONE_TAG##v}/"; else
    export S3_PATH="tag/"; fi
  - aws s3 cp s3://$AWS_S3_BUCKET/teleport/$${S3_PATH}teleport-v$${VERSION}-linux-arm-bin.tar.gz
    /go/artifacts/
  - aws s3 cp s3://$AWS_S3_BUCKET/teleport/$${S3_PATH}teleport-ent-v$${VERSION}-linux-arm-bin.tar.gz
    /go/artifacts/
  environment:
    AWS_ACCESS_KEY_ID:
      from_secret: AWS_ACCESS_KEY_ID
    AWS_REGION: us-west-2
    AWS_S3_BUCKET:
      from_secret: AWS_S3_BUCKET
    AWS_SECRET_ACCESS_KEY:
      from_secret: AWS_SECRET_ACCESS_KEY
- name: Build artifacts
  image: docker
  commands:
  - apk add --no-cache bash curl gzip make tar
  - cd /go/src/github.com/gravitational/teleport
  - export VERSION=$(cat /go/.version.txt)
  - mkdir -m0700 $GNUPG_DIR
  - echo "$GPG_RPM_SIGNING_ARCHIVE" | base64 -d | tar -xzf - -C $GNUPG_DIR
  - chown -R root:root $GNUPG_DIR
  - make rpm
  - rm -rf $GNUPG_DIR
  environment:
    ARCH: arm
    ENT_TARBALL_PATH: /go/artifacts
    GNUPG_DIR: /tmpfs/gnupg
    GPG_RPM_SIGNING_ARCHIVE:
      from_secret: GPG_RPM_SIGNING_ARCHIVE
    OSS_TARBALL_PATH: /go/artifacts
    TMPDIR: /go
  volumes:
  - name: tmpfs
    path: /tmpfs
  - name: dockersock
    path: /var/run
- name: Copy artifacts
  image: docker
  commands:
  - cd /go/src/github.com/gravitational/teleport
  - find build -maxdepth 1 -iname "teleport*.rpm*" -print -exec cp {} /go/artifacts
    \;
  - find e/build -maxdepth 1 -iname "teleport*.rpm*" -print -exec cp {} /go/artifacts
    \;
- name: Upload to S3
  image: plugins/s3
  settings:
    access_key:
      from_secret: AWS_ACCESS_KEY_ID
    bucket:
      from_secret: AWS_S3_BUCKET
    region: us-west-2
    secret_key:
      from_secret: AWS_SECRET_ACCESS_KEY
    source: /go/artifacts/*
    strip_prefix: /go/artifacts/
    target: teleport/tag/${DRONE_TAG##v}
- name: Register artifacts
  image: docker
  commands:
  - WORKSPACE_DIR=$${WORKSPACE_DIR:-/}
  - VERSION=$(cat $WORKSPACE_DIR/go/.version.txt)
  - RELEASES_HOST=https://releases-staging.platform.teleport.sh
  - echo $RELEASES_CERT | base64 -d > $WORKSPACE_DIR/releases.crt
  - echo $RELEASES_KEY | base64 -d > $WORKSPACE_DIR/releases.key
  - trap "rm -f /releases.crt /releases.key" EXIT
  - CREDENTIALS="--cert $WORKSPACE_DIR/releases.crt --key $WORKSPACE_DIR/releases.key"
  - which curl || apk add --no-cache curl
  - |-
    cd $WORKSPACE_DIR/go/artifacts
    for file in $(find . -type f ! -iname '*.sha256'); do
      # Skip files that are not results of this build
      # (e.g. tarballs from which OS packages are made)
      [ -f "$file.sha256" ] || continue

      product="$(basename "$file" | sed -E 's/(-|_)v?[0-9].*//')" # extract part before -vX.Y.Z
      shasum="$(cat "$file.sha256" | cut -d ' ' -f 1)"
      status_code=$(curl $CREDENTIALS -o $WORKSPACE_DIR/curl_out.txt -w "%{http_code}" -F product=$product -F version=$VERSION -F notesMd="# Teleport $VERSION" -F status=draft $RELEASES_HOST/releases)
      [ $status_code = 200 ] || [ $status_code = 409 ] || (echo "curl HTTP status: $status_code"; cat $WORKSPACE_DIR/curl_out.txt && exit 1)
      curl $CREDENTIALS --fail -o /dev/null -F description="TODO" -F os="linux" -F arch="arm" -F file=@$file -F sha256="$shasum" -F releaseId="$product@$VERSION" $RELEASES_HOST/assets;
    done
  environment:
    RELEASES_CERT:
      from_secret: RELEASES_CERT
    RELEASES_KEY:
      from_secret: RELEASES_KEY
services:
- name: Start Docker
  image: docker:dind
  privileged: true
  volumes:
  - name: tmpfs
    path: /tmpfs
  - name: dockersock
    path: /var/run
volumes:
- name: tmpfs
  temp:
    medium: memory
- name: dockersock
  temp: {}

---
################################################
# Generated using dronegen, do not edit by hand!
# Use 'make dronegen' to update.
<<<<<<< HEAD
# Generated at dronegen/tag.go:223
=======
# Generated at dronegen/tag.go:233
>>>>>>> 5f403562
################################################

kind: pipeline
type: kubernetes
name: build-windows-amd64
environment:
  RUNTIME: go1.17.2
trigger:
  event:
    include:
    - tag
  ref:
    include:
    - refs/tags/v*
  repo:
    include:
    - gravitational/*
workspace:
  path: /go
clone:
  disable: true
steps:
- name: Check out code
  image: docker:git
  commands:
  - mkdir -p /go/src/github.com/gravitational/teleport
  - cd /go/src/github.com/gravitational/teleport
  - git clone https://github.com/gravitational/${DRONE_REPO_NAME}.git .
  - git checkout ${DRONE_TAG:-$DRONE_COMMIT}
  - mkdir -m 0700 /root/.ssh && echo -n "$GITHUB_PRIVATE_KEY" > /root/.ssh/id_rsa
    && chmod 600 /root/.ssh/id_rsa
  - ssh-keyscan -H github.com > /root/.ssh/known_hosts 2>/dev/null && chmod 600 /root/.ssh/known_hosts
  - git submodule update --init e
  - git submodule update --init --recursive webassets || true
  - rm -f /root/.ssh/id_rsa
  - mkdir -p /go/cache /go/artifacts
  - if [[ "${DRONE_TAG}" != "" ]]; then echo "${DRONE_TAG##v}" > /go/.version.txt;
    else egrep ^VERSION Makefile | cut -d= -f2 > /go/.version.txt; fi; cat /go/.version.txt
  environment:
    GITHUB_PRIVATE_KEY:
      from_secret: GITHUB_PRIVATE_KEY
- name: Wait for docker
  image: docker
  commands:
  - timeout 30s /bin/sh -c 'while [ ! -S /var/run/docker.sock ]; do sleep 1; done'
  volumes:
  - name: dockersock
    path: /var/run
- name: Build artifacts
  image: docker
  commands:
  - apk add --no-cache make
  - chown -R $UID:$GID /go
  - cd /go/src/github.com/gravitational/teleport
  - echo -n "$WINDOWS_SIGNING_CERT" | base64 -d > windows-signing-cert.pfx
  - make -C build.assets release-amd64
  - rm -f windows-signing-cert.pfx
  environment:
    ARCH: amd64
    GID: "1000"
    GOCACHE: /go/cache
    GOPATH: /go
    OS: windows
    UID: "1000"
    WINDOWS_SIGNING_CERT:
      from_secret: WINDOWS_SIGNING_CERT
  volumes:
  - name: dockersock
    path: /var/run
- name: Copy artifacts
  image: docker
  commands:
  - cd /go/src/github.com/gravitational/teleport
  - find . -maxdepth 1 -iname "teleport*.zip" -print -exec cp {} /go/artifacts \;
  - export VERSION=$(cat /go/.version.txt)
  - cp /go/artifacts/teleport-v$${VERSION}-windows-amd64-bin.zip /go/artifacts/teleport-ent-v$${VERSION}-windows-amd64-bin.zip
  - cd /go/artifacts && for FILE in teleport*.zip; do sha256sum $FILE > $FILE.sha256;
    done && ls -l
- name: Upload to S3
  image: plugins/s3
  settings:
    access_key:
      from_secret: AWS_ACCESS_KEY_ID
    bucket:
      from_secret: AWS_S3_BUCKET
    region: us-west-2
    secret_key:
      from_secret: AWS_SECRET_ACCESS_KEY
    source: /go/artifacts/*
    strip_prefix: /go/artifacts/
    target: teleport/tag/${DRONE_TAG##v}
- name: Register artifacts
  image: docker
  commands:
  - WORKSPACE_DIR=$${WORKSPACE_DIR:-/}
  - VERSION=$(cat $WORKSPACE_DIR/go/.version.txt)
  - RELEASES_HOST=https://releases-staging.platform.teleport.sh
  - echo $RELEASES_CERT | base64 -d > $WORKSPACE_DIR/releases.crt
  - echo $RELEASES_KEY | base64 -d > $WORKSPACE_DIR/releases.key
  - trap "rm -f /releases.crt /releases.key" EXIT
  - CREDENTIALS="--cert $WORKSPACE_DIR/releases.crt --key $WORKSPACE_DIR/releases.key"
  - which curl || apk add --no-cache curl
  - |-
    cd $WORKSPACE_DIR/go/artifacts
    for file in $(find . -type f ! -iname '*.sha256'); do
      # Skip files that are not results of this build
      # (e.g. tarballs from which OS packages are made)
      [ -f "$file.sha256" ] || continue

      product="$(basename "$file" | sed -E 's/(-|_)v?[0-9].*//')" # extract part before -vX.Y.Z
      shasum="$(cat "$file.sha256" | cut -d ' ' -f 1)"
      status_code=$(curl $CREDENTIALS -o $WORKSPACE_DIR/curl_out.txt -w "%{http_code}" -F product=$product -F version=$VERSION -F notesMd="# Teleport $VERSION" -F status=draft $RELEASES_HOST/releases)
      [ $status_code = 200 ] || [ $status_code = 409 ] || (echo "curl HTTP status: $status_code"; cat $WORKSPACE_DIR/curl_out.txt && exit 1)
      curl $CREDENTIALS --fail -o /dev/null -F description="TODO" -F os="windows" -F arch="amd64" -F file=@$file -F sha256="$shasum" -F releaseId="$product@$VERSION" $RELEASES_HOST/assets;
    done
  environment:
    RELEASES_CERT:
      from_secret: RELEASES_CERT
    RELEASES_KEY:
      from_secret: RELEASES_KEY
services:
- name: Start Docker
  image: docker:dind
  privileged: true
  volumes:
  - name: dockersock
    path: /var/run
volumes:
- name: dockersock
  temp: {}

---
kind: pipeline
type: kubernetes
name: build-docker-images

environment:
  RUNTIME: go1.16.2

trigger:
  event:
    - tag
  ref:
    include:
      - refs/tags/v*
  repo:
    include:
      - gravitational/*

workspace:
  path: /go

clone:
  disable: true

steps:
  - name: Check out code
    image: docker:git
    environment:
      GITHUB_PRIVATE_KEY:
        from_secret: GITHUB_PRIVATE_KEY
      GOCACHE: /go/cache
    commands:
      - mkdir -p /go/src/github.com/gravitational/teleport
      - cd /go/src/github.com/gravitational/teleport
      - git clone https://github.com/gravitational/${DRONE_REPO_NAME}.git .
      - git checkout ${DRONE_TAG:-$DRONE_COMMIT}
      # fetch enterprise submodules
      - mkdir -m 0700 /root/.ssh && echo -n "$GITHUB_PRIVATE_KEY" > /root/.ssh/id_rsa && chmod 600 /root/.ssh/id_rsa
      - ssh-keyscan -H github.com > /root/.ssh/known_hosts 2>/dev/null && chmod 600 /root/.ssh/known_hosts
      - git submodule update --init e
      # this is allowed to fail because pre-4.3 Teleport versions don't use the webassets submodule
      - git submodule update --init --recursive webassets || true
      - rm -f /root/.ssh/id_rsa
      # create necessary directories
      - mkdir -p /go/artifacts $GOCACHE
      # set version
      - if [[ "${DRONE_TAG}" != "" ]]; then echo "${DRONE_TAG##v}" > /go/.version.txt; else egrep ^VERSION Makefile | cut -d= -f2 > /go/.version.txt; fi; cat /go/.version.txt

  - name: Build/push OSS/Enterprise Docker images
    image: docker
    environment:
      UID: 1000
      GID: 1000
      GOCACHE: /go/cache
      GOPATH: /go
      OS: linux
      ARCH: amd64
    settings:
      username:
        from_secret: QUAYIO_DOCKER_USERNAME
      password:
        from_secret: QUAYIO_DOCKER_PASSWORD
    volumes:
      - name: dockersock
        path: /var/run
    commands:
      - apk add --no-cache make
      - chown -R $UID:$GID /go
      - docker login -u="$PLUGIN_USERNAME" -p="$PLUGIN_PASSWORD" quay.io
      - docker pull quay.io/gravitational/teleport-buildbox:$RUNTIME || true
      - cd /go/src/github.com/gravitational/teleport
      - make image-ci publish-ci

  - name: Build/push FIPS Docker image
    image: docker
    environment:
      UID: 1000
      GID: 1000
      GOCACHE: /go/cache
      GOPATH: /go
      OS: linux
      ARCH: amd64
    settings:
      username:
        from_secret: QUAYIO_DOCKER_USERNAME
      password:
        from_secret: QUAYIO_DOCKER_PASSWORD
    volumes:
      - name: dockersock
        path: /var/run
    commands:
      - apk add --no-cache make
      - chown -R $UID:$GID /go
      - docker login -u="$PLUGIN_USERNAME" -p="$PLUGIN_PASSWORD" quay.io
      - docker pull quay.io/gravitational/teleport-buildbox:$RUNTIME || true
      - cd /go/src/github.com/gravitational/teleport
      # VERSION needs to be set manually when running in the e directory.
      # Normally, the version is set and exported by the root Makefile and then inherited,
      # but this is not the case for FIPS builds (which only run in e/Makefile)
      - export VERSION=$(cat /go/.version.txt)
      - make -C e image-fips-ci publish-fips-ci

services:
  - name: Start Docker
    image: docker:dind
    privileged: true
    volumes:
      - name: dockersock
        path: /var/run

volumes:
  - name: dockersock
    temp: {}

---
kind: pipeline
type: kubernetes
name: build-oss-amis

trigger:
  event:
    - tag
  ref:
    include:
      - refs/tags/v*
  repo:
    include:
      - gravitational/*

depends_on:
  - build-linux-amd64

workspace:
  path: /go

clone:
  disable: true

steps:
  - name: Check out code
    image: docker:git
    commands:
      - mkdir -p /go/src/github.com/gravitational/teleport
      - cd /go/src/github.com/gravitational/teleport
      - git clone https://github.com/gravitational/${DRONE_REPO_NAME}.git .
      - git checkout ${DRONE_TAG:-$DRONE_COMMIT}
      # set version
      - if [[ "${DRONE_TAG}" != "" ]]; then echo "${DRONE_TAG##v}" > /go/.version.txt; else egrep ^VERSION Makefile | cut -d= -f2 > /go/.version.txt; fi; cat /go/.version.txt

  - name: Download built tarball artifacts from S3
    image: amazon/aws-cli
    environment:
      AWS_S3_BUCKET:
        from_secret: AWS_S3_BUCKET
      AWS_ACCESS_KEY_ID:
        from_secret: AWS_ACCESS_KEY_ID
      AWS_SECRET_ACCESS_KEY:
        from_secret: AWS_SECRET_ACCESS_KEY
      AWS_REGION: us-west-2
    commands:
      - export VERSION=$(cat /go/.version.txt)
      - if [[ "${DRONE_TAG}" != "" ]]; then export S3_PATH="tag/$${DRONE_TAG##v}/"; else export S3_PATH="tag/"; fi
      - aws s3 cp s3://$AWS_S3_BUCKET/teleport/$${S3_PATH}teleport-v$${VERSION}-linux-amd64-bin.tar.gz /go/src/github.com/gravitational/teleport/assets/aws/files

  - name: Build OSS AMIs
    image: hashicorp/packer:1.7.6
    environment:
      AWS_ACCESS_KEY_ID:
        from_secret: AWS_PACKER_ACCESS_KEY_ID
      AWS_SECRET_ACCESS_KEY:
        from_secret: AWS_PACKER_SECRET_ACCESS_KEY
    volumes:
      - name: dockersock
        path: /var/run
    commands:
      - apk add --no-cache aws-cli jq make
      - cd /go/src/github.com/gravitational/teleport/assets/aws
      - export TELEPORT_VERSION=$(cat /go/.version.txt)
      - export PUBLIC_AMI_NAME=gravitational-teleport-ami-oss-$TELEPORT_VERSION
      - |
        if [ "${DRONE_BUILD_EVENT}" = "tag" ]; then
          echo "---> Building production OSS AMIs"
          echo "---> Note: these AMIs will not be made public until the 'promote' step is run"
          make oss-ci-build
        else
          echo "---> Building debug OSS AMIs"
          make oss
        fi

  - name: Sync OSS build timestamp to S3
    image: amazon/aws-cli
    environment:
      AWS_S3_BUCKET:
        from_secret: AWS_S3_BUCKET
      AWS_ACCESS_KEY_ID:
        from_secret: AWS_ACCESS_KEY_ID
      AWS_SECRET_ACCESS_KEY:
        from_secret: AWS_SECRET_ACCESS_KEY
      AWS_REGION: us-west-2
    commands:
      - export VERSION=$(cat /go/.version.txt)
      - aws s3 cp /go/src/github.com/gravitational/teleport/assets/aws/files/build/oss_build_timestamp.txt s3://$AWS_S3_BUCKET/teleport/ami/$${VERSION}/

services:
  - name: Start Docker
    image: docker:dind
    privileged: true
    volumes:
      - name: dockersock
        path: /var/run

volumes:
  - name: dockersock
    temp: {}

---
kind: pipeline
type: kubernetes
name: build-ent-amis

trigger:
  event:
    - tag
  ref:
    include:
      - refs/tags/v*
  repo:
    include:
      - gravitational/*

depends_on:
  - build-linux-amd64
  - build-linux-amd64-fips

workspace:
  path: /go

clone:
  disable: true

steps:
  - name: Check out code
    image: docker:git
    commands:
      - mkdir -p /go/src/github.com/gravitational/teleport
      - cd /go/src/github.com/gravitational/teleport
      - git clone https://github.com/gravitational/${DRONE_REPO_NAME}.git .
      - git checkout ${DRONE_TAG:-$DRONE_COMMIT}
      # set version
      - if [[ "${DRONE_TAG}" != "" ]]; then echo "${DRONE_TAG##v}" > /go/.version.txt; else egrep ^VERSION Makefile | cut -d= -f2 > /go/.version.txt; fi; cat /go/.version.txt

  - name: Download built tarball artifacts from S3
    image: amazon/aws-cli
    environment:
      AWS_S3_BUCKET:
        from_secret: AWS_S3_BUCKET
      AWS_ACCESS_KEY_ID:
        from_secret: AWS_ACCESS_KEY_ID
      AWS_SECRET_ACCESS_KEY:
        from_secret: AWS_SECRET_ACCESS_KEY
      AWS_REGION: us-west-2
    commands:
      - export VERSION=$(cat /go/.version.txt)
      - if [[ "${DRONE_TAG}" != "" ]]; then export S3_PATH="tag/$${DRONE_TAG##v}/"; else export S3_PATH="tag/"; fi
      - aws s3 cp s3://$AWS_S3_BUCKET/teleport/$${S3_PATH}teleport-ent-v$${VERSION}-linux-amd64-bin.tar.gz /go/src/github.com/gravitational/teleport/assets/aws/files
      - aws s3 cp s3://$AWS_S3_BUCKET/teleport/$${S3_PATH}teleport-ent-v$${VERSION}-linux-amd64-fips-bin.tar.gz /go/src/github.com/gravitational/teleport/assets/aws/files

  - name: Build Enterprise AMIs
    image: hashicorp/packer:1.7.6
    environment:
      AWS_ACCESS_KEY_ID:
        from_secret: AWS_PACKER_ACCESS_KEY_ID
      AWS_SECRET_ACCESS_KEY:
        from_secret: AWS_PACKER_SECRET_ACCESS_KEY
    volumes:
      - name: dockersock
        path: /var/run
    commands:
      - apk add --no-cache aws-cli jq make
      - cd /go/src/github.com/gravitational/teleport/assets/aws
      - export TELEPORT_VERSION=$(cat /go/.version.txt)
      - export PUBLIC_AMI_NAME=gravitational-teleport-ami-ent-$TELEPORT_VERSION
      - export FIPS_AMI_NAME=gravitational-teleport-ami-ent-$TELEPORT_VERSION-fips
      - |
        if [ "${DRONE_BUILD_EVENT}" = "tag" ]; then
          echo "---> Building production Enterprise AMIs"
          echo "---> Note: these AMIs will not be made public until the 'promote' step is run"
          make ent-ci-build
        else
          echo "---> Building debug Enterprise AMIs"
          make ent
        fi

  - name: Sync Enterprise build timestamp to S3
    image: amazon/aws-cli
    environment:
      AWS_S3_BUCKET:
        from_secret: AWS_S3_BUCKET
      AWS_ACCESS_KEY_ID:
        from_secret: AWS_ACCESS_KEY_ID
      AWS_SECRET_ACCESS_KEY:
        from_secret: AWS_SECRET_ACCESS_KEY
      AWS_REGION: us-west-2
    commands:
      - export VERSION=$(cat /go/.version.txt)
      - aws s3 cp /go/src/github.com/gravitational/teleport/assets/aws/files/build/ent_build_timestamp.txt s3://$AWS_S3_BUCKET/teleport/ami/$${VERSION}/

services:
  - name: Start Docker
    image: docker:dind
    privileged: true
    volumes:
      - name: dockersock
        path: /var/run

volumes:
  - name: dockersock
    temp: {}

---
################################################
# Generated using dronegen, do not edit by hand!
# Use 'make dronegen' to update.
# Generated at dronegen/buildbox.go:72
################################################

kind: pipeline
type: kubernetes
name: build-buildboxes
environment:
  GID: "1000"
  RUNTIME: go1.17.2
  UID: "1000"
trigger:
  event:
    include:
    - push
  repo:
    include:
    - gravitational/teleport
  branch:
    include:
    - master
workspace:
  path: /go/src/github.com/gravitational/teleport
clone:
  disable: true
steps:
- name: Check out code
  image: docker:git
  commands:
  - git clone --depth 1 --single-branch --branch ${DRONE_SOURCE_BRANCH:-master} https://github.com/gravitational/${DRONE_REPO_NAME}.git
    .
  - git checkout ${DRONE_COMMIT}
- name: Wait for docker
  image: docker
  commands:
  - timeout 30s /bin/sh -c 'while [ ! -S /var/run/docker.sock ]; do sleep 1; done'
  volumes:
  - name: dockersock
    path: /var/run
- name: buildbox
  image: docker
  commands:
  - apk add --no-cache make
  - chown -R $UID:$GID /go
  - docker login -u="$$QUAYIO_DOCKER_USERNAME" -p="$$QUAYIO_DOCKER_PASSWORD" quay.io
  - make -C build.assets buildbox
  - docker push quay.io/gravitational/teleport-buildbox:$RUNTIME
  environment:
    QUAYIO_DOCKER_PASSWORD:
      from_secret: QUAYIO_DOCKER_PASSWORD
    QUAYIO_DOCKER_USERNAME:
      from_secret: QUAYIO_DOCKER_USERNAME
  volumes:
  - name: dockersock
    path: /var/run
- name: buildbox-fips
  image: docker
  commands:
  - apk add --no-cache make
  - chown -R $UID:$GID /go
  - docker login -u="$$QUAYIO_DOCKER_USERNAME" -p="$$QUAYIO_DOCKER_PASSWORD" quay.io
  - make -C build.assets buildbox-fips
  - docker push quay.io/gravitational/teleport-buildbox-fips:$RUNTIME
  environment:
    QUAYIO_DOCKER_PASSWORD:
      from_secret: QUAYIO_DOCKER_PASSWORD
    QUAYIO_DOCKER_USERNAME:
      from_secret: QUAYIO_DOCKER_USERNAME
  volumes:
  - name: dockersock
    path: /var/run
- name: buildbox-centos6
  image: docker
  commands:
  - apk add --no-cache make
  - chown -R $UID:$GID /go
  - docker login -u="$$QUAYIO_DOCKER_USERNAME" -p="$$QUAYIO_DOCKER_PASSWORD" quay.io
  - make -C build.assets buildbox-centos6
  - docker push quay.io/gravitational/teleport-buildbox-centos6:$RUNTIME
  environment:
    QUAYIO_DOCKER_PASSWORD:
      from_secret: QUAYIO_DOCKER_PASSWORD
    QUAYIO_DOCKER_USERNAME:
      from_secret: QUAYIO_DOCKER_USERNAME
  volumes:
  - name: dockersock
    path: /var/run
- name: buildbox-arm
  image: docker
  commands:
  - apk add --no-cache make
  - chown -R $UID:$GID /go
  - docker login -u="$$QUAYIO_DOCKER_USERNAME" -p="$$QUAYIO_DOCKER_PASSWORD" quay.io
  - make -C build.assets buildbox-arm
  - docker push quay.io/gravitational/teleport-buildbox-arm:$RUNTIME
  environment:
    QUAYIO_DOCKER_PASSWORD:
      from_secret: QUAYIO_DOCKER_PASSWORD
    QUAYIO_DOCKER_USERNAME:
      from_secret: QUAYIO_DOCKER_USERNAME
  volumes:
  - name: dockersock
    path: /var/run
services:
- name: Start Docker
  image: docker:dind
  privileged: true
  volumes:
  - name: dockersock
    path: /var/run
volumes:
- name: dockersock
  temp: {}

---
kind: pipeline
type: kubernetes
name: promote-build

trigger:
  event:
    - promote
  target:
    - production
  repo:
    include:
      - gravitational/*

workspace:
  path: /go

clone:
  disable: true

steps:
  - name: Download artifacts from S3
    image: amazon/aws-cli
    environment:
      AWS_S3_BUCKET:
        from_secret: AWS_S3_BUCKET
      AWS_ACCESS_KEY_ID:
        from_secret: AWS_ACCESS_KEY_ID
      AWS_SECRET_ACCESS_KEY:
        from_secret: AWS_SECRET_ACCESS_KEY
      AWS_REGION: us-west-2
    commands:
      - mkdir -p /go/artifacts
      - aws s3 sync s3://$AWS_S3_BUCKET/teleport/tag/${DRONE_TAG##v}/ /go/artifacts/

  - name: Upload artifacts to production S3
    image: plugins/s3
    settings:
      bucket:
        from_secret: PRODUCTION_AWS_S3_BUCKET
      access_key:
        from_secret: PRODUCTION_AWS_ACCESS_KEY_ID
      secret_key:
        from_secret: PRODUCTION_AWS_SECRET_ACCESS_KEY
      region: us-east-1
      acl: public-read
      source: /go/artifacts/*
      target: teleport/${DRONE_TAG##v}/
      strip_prefix: /go/artifacts/

  - name: Pull/retag Docker images
    image: docker
    settings:
      docker_staging_username:
        from_secret: QUAYIO_DOCKER_USERNAME
      docker_staging_password:
        from_secret: QUAYIO_DOCKER_PASSWORD
      docker_production_username:
        from_secret: PRODUCTION_QUAYIO_DOCKER_USERNAME
      docker_production_password:
        from_secret: PRODUCTION_QUAYIO_DOCKER_PASSWORD
    volumes:
      - name: dockersock
        path: /var/run
    commands:
      # wait for docker to start
      - sleep 3
      - export VERSION=${DRONE_TAG##v}
      # authenticate with staging credentials
      - docker login -u="$PLUGIN_DOCKER_STAGING_USERNAME" -p="$PLUGIN_DOCKER_STAGING_PASSWORD" quay.io
      # pull 'temporary' CI-built images
      - echo "---> Pulling images for $${VERSION}"
      - docker pull quay.io/gravitational/teleport-ci:$${VERSION}
      - docker pull quay.io/gravitational/teleport-ent-ci:$${VERSION}
      - docker pull quay.io/gravitational/teleport-ent-ci:$${VERSION}-fips
      # retag images to production naming
      - echo "---> Tagging images for $${VERSION}"
      - docker tag quay.io/gravitational/teleport-ci:$${VERSION} quay.io/gravitational/teleport:$${VERSION}
      - docker tag quay.io/gravitational/teleport-ent-ci:$${VERSION} quay.io/gravitational/teleport-ent:$${VERSION}
      - docker tag quay.io/gravitational/teleport-ent-ci:$${VERSION}-fips quay.io/gravitational/teleport-ent:$${VERSION}-fips
      # reauthenticate with production credentials
      - docker logout quay.io
      - docker login -u="$PLUGIN_DOCKER_PRODUCTION_USERNAME" -p="$PLUGIN_DOCKER_PRODUCTION_PASSWORD" quay.io
      # push production images
      - echo "---> Pushing images for $${VERSION}"
      - docker push quay.io/gravitational/teleport:$${VERSION}
      - docker push quay.io/gravitational/teleport-ent:$${VERSION}
      - docker push quay.io/gravitational/teleport-ent:$${VERSION}-fips

  - name: Check out code
    image: docker:git
    commands:
      - |
        mkdir -p /go/src/github.com/gravitational/teleport
        cd /go/src/github.com/gravitational/teleport
        git init && git remote add origin ${DRONE_REMOTE_URL}
        git fetch origin +refs/tags/${DRONE_TAG}:
        git checkout -qf FETCH_HEAD

  - name: Download AMI timestamps
    image: docker
    environment:
      AWS_S3_BUCKET:
        from_secret: AWS_S3_BUCKET
      AWS_ACCESS_KEY_ID:
        from_secret: AWS_ACCESS_KEY_ID
      AWS_SECRET_ACCESS_KEY:
        from_secret: AWS_SECRET_ACCESS_KEY
    commands:
      - apk add --no-cache aws-cli
      - mkdir -p /go/src/github.com/gravitational/teleport/assets/aws/files/build
      - aws s3 sync s3://$AWS_S3_BUCKET/teleport/ami/${DRONE_TAG##v}/ /go/src/github.com/gravitational/teleport/assets/aws/files/build

  - name: Make AMIs public
    image: docker
    environment:
      AWS_ACCESS_KEY_ID:
        from_secret: PRODUCTION_AWS_ACCESS_KEY_ID
      AWS_SECRET_ACCESS_KEY:
        from_secret: PRODUCTION_AWS_SECRET_ACCESS_KEY
    commands:
      - apk add --no-cache aws-cli bash jq make
      - cd /go/src/github.com/gravitational/teleport/assets/aws
      - |
        make change-amis-to-public-oss
        make change-amis-to-public-ent
        make change-amis-to-public-ent-fips

  # Download all previously packaged charts. This is needed to rebuild the
  # index and re-publish the repository.
  - name: "Helm: Download chart repository"
    image: amazon/aws-cli
    environment:
      AWS_S3_BUCKET:
        from_secret: PRODUCTION_CHARTS_AWS_S3_BUCKET
      AWS_ACCESS_KEY_ID:
        from_secret: PRODUCTION_CHARTS_AWS_ACCESS_KEY_ID
      AWS_SECRET_ACCESS_KEY:
        from_secret: PRODUCTION_CHARTS_AWS_SECRET_ACCESS_KEY
    commands:
      - mkdir -p /go/chart
      - aws s3 sync s3://$AWS_S3_BUCKET/ /go/chart

  - name: "Helm: Package chart repository"
    image: alpine/helm:latest
    commands:
      - cd /go/chart
      - helm package /go/src/github.com/gravitational/teleport/examples/chart/teleport-cluster
      - helm package /go/src/github.com/gravitational/teleport/examples/chart/teleport-kube-agent
      # copy index.html to root of the S3 bucket.
      - cp /go/src/github.com/gravitational/teleport/examples/chart/index.html /go/chart
      # this will index all previous versions of the charts downloaded from the S3 bucket,
      # plus the just-packaged charts listed above
      - helm repo index /go/chart
      - ls /go/chart

  - name: "Helm: Publish chart repository to S3"
    image: plugins/s3
    settings:
      bucket:
        from_secret: PRODUCTION_CHARTS_AWS_S3_BUCKET
      access_key:
        from_secret: PRODUCTION_CHARTS_AWS_ACCESS_KEY_ID
      secret_key:
        from_secret: PRODUCTION_CHARTS_AWS_SECRET_ACCESS_KEY
      region: us-east-2
      acl: public-read
      source: /go/chart/*
      target: /
      strip_prefix: /go/chart

  # NOTE: all mandatory steps for a release promotion need to go BEFORE this
  # step, as there is a chance that everything afterwards will be skipped.
  #
  # this step exits early and skips all remanining steps in the pipeline if the
  # tag looks like a pre-release, to avoid publishing RPMs for pre-release builds.
  - name: Determine whether RPM/DEB packages should be published to repos
    image: docker
    commands:
      - |
        if [ "${DRONE_REPO}" != "gravitational/teleport" ]; then
          echo "---> Not publishing ${DRONE_REPO} packages to repos"
          exit 78
        fi
        # length will be 0 after filtering if this is a pre-release, >0 otherwise
        FILTERED_TAG_LENGTH=$(echo ${DRONE_TAG} | egrep -v '(alpha|beta|dev|rc)' | wc -c)
        if [ $$FILTERED_TAG_LENGTH -eq 0 ]; then
          echo "---> ${DRONE_TAG} looks like a pre-release, not publishing packages to repos"
          # exit pipeline early with success status
          exit 78
        else
          echo "---> Publishing packages to repos for ${DRONE_TAG}"
        fi

  - name: Download RPM repo contents
    image: amazon/aws-cli
    environment:
      AWS_S3_BUCKET:
        from_secret: RPMREPO_AWS_S3_BUCKET
      AWS_ACCESS_KEY_ID:
        from_secret: RPMREPO_AWS_ACCESS_KEY_ID
      AWS_SECRET_ACCESS_KEY:
        from_secret: RPMREPO_AWS_SECRET_ACCESS_KEY
    volumes:
      - name: rpmrepo
        path: /rpmrepo
    commands:
    - mkdir -p /rpmrepo/teleport/cache
    # we explicitly want to delete anything present locally which has been deleted
    # from the upstream S3 bucket
    - aws s3 sync s3://$AWS_S3_BUCKET/teleport/ /rpmrepo/teleport/ --delete
    - mkdir -p /rpmrepo/teleport/${DRONE_TAG##v}
    - cp -a /go/artifacts/*.rpm /rpmrepo/teleport/${DRONE_TAG##v}/

  # we do this using a CentOS 7 container to make sure that the repo files are
  # compatible with older versions, also there's no createrepo package in alpine main
  - name: Regenerate RPM repo metadata
    image: centos:7
    volumes:
      - name: rpmrepo
        path: /rpmrepo
    commands:
    - yum -y install createrepo
    - createrepo --cachedir /rpmrepo/teleport/cache --update /rpmrepo/teleport

  - name: Sync RPM repo changes to S3
    image: amazon/aws-cli
    environment:
      AWS_S3_BUCKET:
        from_secret: RPMREPO_AWS_S3_BUCKET
      AWS_ACCESS_KEY_ID:
        from_secret: RPMREPO_AWS_ACCESS_KEY_ID
      AWS_SECRET_ACCESS_KEY:
        from_secret: RPMREPO_AWS_SECRET_ACCESS_KEY
    volumes:
      - name: rpmrepo
        path: /rpmrepo
    commands:
    - aws s3 sync /rpmrepo/teleport/ s3://$AWS_S3_BUCKET/teleport/

  - name: Download DEB repo contents
    image: amazon/aws-cli
    environment:
      AWS_S3_BUCKET:
        from_secret: DEBREPO_AWS_S3_BUCKET
      AWS_ACCESS_KEY_ID:
        from_secret: DEBREPO_AWS_ACCESS_KEY_ID
      AWS_SECRET_ACCESS_KEY:
        from_secret: DEBREPO_AWS_SECRET_ACCESS_KEY
    volumes:
      - name: debrepo
        path: /debrepo
    commands:
    # we explicitly want to delete anything present locally which has been deleted
    # from the upstream S3 bucket
    - mkdir -p /debrepo/teleport
    - aws s3 sync s3://$AWS_S3_BUCKET/teleport /debrepo/teleport --delete

  - name: Build DEB repo
    image: ubuntu:20.04
    environment:
      DEBIAN_FRONTEND: noninteractive
      GNUPGHOME: /tmpfs/gnupg
      GPG_RPM_SIGNING_ARCHIVE:
        from_secret: GPG_RPM_SIGNING_ARCHIVE
    volumes:
      - name: dockersock
        path: /var/run
      - name: debrepo
        path: /debrepo
      # for in-memory tmpfs for key material
      - name: tmpfs
        path: /tmpfs
    commands:
      - |
        # install needed tools
        apt-get -y update && apt-get -y install curl gzip gnupg2 reprepro tar
      - |
        # write config files
        mkdir -p /go/reprepro/teleport/conf /go/reprepro/teleport/public
        cat << EOF > /go/reprepro/teleport/conf/distributions
        Origin: teleport
        Label: teleport
        Codename: stable
        Architectures: i386 amd64 arm arm64
        Components: main
        Description: apt repository for teleport
        SignWith: 6282C411
        EOF
        cat << EOF > /go/reprepro/teleport/conf/options
        verbose
        basedir /go/reprepro/teleport
        EOF
      - |
        # extract signing key
        mkdir -m0700 $GNUPGHOME
        echo "$GPG_RPM_SIGNING_ARCHIVE" | base64 -d | tar -xzf - -C $GNUPGHOME
        chown -R root:root $GNUPGHOME
      - |
        # create repo
        cd /go/reprepro/teleport
        reprepro --outdir /go/reprepro/teleport/public includedeb stable /go/artifacts/teleport*.deb
      - |
        # clean up gnupg
        rm -rf $GNUPGHOME
      - |
        # copy artifacts to PVC
        cp -r /go/reprepro/teleport /debrepo/

  - name: Sync DEB repo changes to S3
    image: amazon/aws-cli
    environment:
      AWS_S3_BUCKET:
        from_secret: DEBREPO_AWS_S3_BUCKET
      AWS_ACCESS_KEY_ID:
        from_secret: DEBREPO_AWS_ACCESS_KEY_ID
      AWS_SECRET_ACCESS_KEY:
        from_secret: DEBREPO_AWS_SECRET_ACCESS_KEY
    volumes:
      - name: debrepo
        path: /debrepo
    commands:
    - aws s3 sync /debrepo/teleport/ s3://$AWS_S3_BUCKET/teleport/

services:
  - name: Start Docker
    image: docker:dind
    privileged: true
    volumes:
      - name: dockersock
        path: /var/run
      - name: tmpfs
        path: /tmpfs

volumes:
  - name: dockersock
    temp: {}
  - name: tmpfs
    temp:
      medium: memory
  # these persistent volumes cache RPMs/DEBs near Drone so that we don't need to download the
  # entire repo contents from S3 every time to build the repo, we just sync any differences
  - name: rpmrepo
    claim:
      name: drone-s3-rpmrepo-pvc
  - name: debrepo
    claim:
      name: drone-s3-debrepo-pvc
---
kind: signature
<<<<<<< HEAD
hmac: 075c9b9e736b830cdfd3c35b9acda17d37b4efa3076747962ee8500d276a75df
=======
hmac: 49638e91f2ecd4fccf05988f89a2b7515d24863fbb1a3a323a6bed4682b8d3eb
>>>>>>> 5f403562

...<|MERGE_RESOLUTION|>--- conflicted
+++ resolved
@@ -1018,10 +1018,7 @@
 ################################################
 # Generated using dronegen, do not edit by hand!
 # Use 'make dronegen' to update.
-<<<<<<< HEAD
-# Generated at dronegen/tag.go:223
-=======
-# Generated at dronegen/tag.go:233
+# Generated at dronegen/tag.go:235
 ################################################
 
 kind: pipeline
@@ -1113,6 +1110,35 @@
     source: /go/artifacts/*
     strip_prefix: /go/artifacts/
     target: teleport/tag/${DRONE_TAG##v}
+- name: Register artifacts
+  image: docker
+  commands:
+  - WORKSPACE_DIR=$${WORKSPACE_DIR:-/}
+  - VERSION=$(cat $WORKSPACE_DIR/go/.version.txt)
+  - RELEASES_HOST=https://releases-staging.platform.teleport.sh
+  - echo $RELEASES_CERT | base64 -d > $WORKSPACE_DIR/releases.crt
+  - echo $RELEASES_KEY | base64 -d > $WORKSPACE_DIR/releases.key
+  - trap "rm -f /releases.crt /releases.key" EXIT
+  - CREDENTIALS="--cert $WORKSPACE_DIR/releases.crt --key $WORKSPACE_DIR/releases.key"
+  - which curl || apk add --no-cache curl
+  - |-
+    cd $WORKSPACE_DIR/go/artifacts
+    for file in $(find . -type f ! -iname '*.sha256'); do
+      # Skip files that are not results of this build
+      # (e.g. tarballs from which OS packages are made)
+      [ -f "$file.sha256" ] || continue
+
+      product="$(basename "$file" | sed -E 's/(-|_)v?[0-9].*//')" # extract part before -vX.Y.Z
+      shasum="$(cat "$file.sha256" | cut -d ' ' -f 1)"
+      status_code=$(curl $CREDENTIALS -o $WORKSPACE_DIR/curl_out.txt -w "%{http_code}" -F product=$product -F version=$VERSION -F notesMd="# Teleport $VERSION" -F status=draft $RELEASES_HOST/releases)
+      [ $status_code = 200 ] || [ $status_code = 409 ] || (echo "curl HTTP status: $status_code"; cat $WORKSPACE_DIR/curl_out.txt && exit 1)
+      curl $CREDENTIALS --fail -o /dev/null -F description="TODO" -F os="linux" -F arch="amd64" -F file=@$file -F sha256="$shasum" -F releaseId="$product@$VERSION" $RELEASES_HOST/assets;
+    done
+  environment:
+    RELEASES_CERT:
+      from_secret: RELEASES_CERT
+    RELEASES_KEY:
+      from_secret: RELEASES_KEY
 services:
 - name: Start Docker
   image: docker:dind
@@ -1128,7 +1154,7 @@
 ################################################
 # Generated using dronegen, do not edit by hand!
 # Use 'make dronegen' to update.
-# Generated at dronegen/tag.go:233
+# Generated at dronegen/tag.go:235
 ################################################
 
 kind: pipeline
@@ -1219,6 +1245,35 @@
     source: /go/artifacts/*
     strip_prefix: /go/artifacts/
     target: teleport/tag/${DRONE_TAG##v}
+- name: Register artifacts
+  image: docker
+  commands:
+  - WORKSPACE_DIR=$${WORKSPACE_DIR:-/}
+  - VERSION=$(cat $WORKSPACE_DIR/go/.version.txt)
+  - RELEASES_HOST=https://releases-staging.platform.teleport.sh
+  - echo $RELEASES_CERT | base64 -d > $WORKSPACE_DIR/releases.crt
+  - echo $RELEASES_KEY | base64 -d > $WORKSPACE_DIR/releases.key
+  - trap "rm -f /releases.crt /releases.key" EXIT
+  - CREDENTIALS="--cert $WORKSPACE_DIR/releases.crt --key $WORKSPACE_DIR/releases.key"
+  - which curl || apk add --no-cache curl
+  - |-
+    cd $WORKSPACE_DIR/go/artifacts
+    for file in $(find . -type f ! -iname '*.sha256'); do
+      # Skip files that are not results of this build
+      # (e.g. tarballs from which OS packages are made)
+      [ -f "$file.sha256" ] || continue
+
+      product="$(basename "$file" | sed -E 's/(-|_)v?[0-9].*//')" # extract part before -vX.Y.Z
+      shasum="$(cat "$file.sha256" | cut -d ' ' -f 1)"
+      status_code=$(curl $CREDENTIALS -o $WORKSPACE_DIR/curl_out.txt -w "%{http_code}" -F product=$product -F version=$VERSION -F notesMd="# Teleport $VERSION" -F status=draft $RELEASES_HOST/releases)
+      [ $status_code = 200 ] || [ $status_code = 409 ] || (echo "curl HTTP status: $status_code"; cat $WORKSPACE_DIR/curl_out.txt && exit 1)
+      curl $CREDENTIALS --fail -o /dev/null -F description="TODO" -F os="linux" -F arch="amd64" -F file=@$file -F sha256="$shasum" -F releaseId="$product@$VERSION" $RELEASES_HOST/assets;
+    done
+  environment:
+    RELEASES_CERT:
+      from_secret: RELEASES_CERT
+    RELEASES_KEY:
+      from_secret: RELEASES_KEY
 services:
 - name: Start Docker
   image: docker:dind
@@ -1234,8 +1289,7 @@
 ################################################
 # Generated using dronegen, do not edit by hand!
 # Use 'make dronegen' to update.
-# Generated at dronegen/tag.go:233
->>>>>>> 5f403562
+# Generated at dronegen/tag.go:235
 ################################################
 
 kind: pipeline
@@ -1368,11 +1422,7 @@
 ################################################
 # Generated using dronegen, do not edit by hand!
 # Use 'make dronegen' to update.
-<<<<<<< HEAD
-# Generated at dronegen/tag.go:223
-=======
-# Generated at dronegen/tag.go:233
->>>>>>> 5f403562
+# Generated at dronegen/tag.go:235
 ################################################
 
 kind: pipeline
@@ -1505,11 +1555,7 @@
 ################################################
 # Generated using dronegen, do not edit by hand!
 # Use 'make dronegen' to update.
-<<<<<<< HEAD
-# Generated at dronegen/tag.go:223
-=======
-# Generated at dronegen/tag.go:233
->>>>>>> 5f403562
+# Generated at dronegen/tag.go:235
 ################################################
 
 kind: pipeline
@@ -1645,11 +1691,7 @@
 ################################################
 # Generated using dronegen, do not edit by hand!
 # Use 'make dronegen' to update.
-<<<<<<< HEAD
-# Generated at dronegen/tag.go:402
-=======
-# Generated at dronegen/tag.go:375
->>>>>>> 5f403562
+# Generated at dronegen/tag.go:414
 ################################################
 
 kind: pipeline
@@ -1810,11 +1852,7 @@
 ################################################
 # Generated using dronegen, do not edit by hand!
 # Use 'make dronegen' to update.
-<<<<<<< HEAD
-# Generated at dronegen/tag.go:402
-=======
-# Generated at dronegen/tag.go:375
->>>>>>> 5f403562
+# Generated at dronegen/tag.go:414
 ################################################
 
 kind: pipeline
@@ -1972,11 +2010,7 @@
 ################################################
 # Generated using dronegen, do not edit by hand!
 # Use 'make dronegen' to update.
-<<<<<<< HEAD
-# Generated at dronegen/tag.go:402
-=======
-# Generated at dronegen/tag.go:375
->>>>>>> 5f403562
+# Generated at dronegen/tag.go:414
 ################################################
 
 kind: pipeline
@@ -2123,11 +2157,7 @@
 ################################################
 # Generated using dronegen, do not edit by hand!
 # Use 'make dronegen' to update.
-<<<<<<< HEAD
-# Generated at dronegen/tag.go:402
-=======
-# Generated at dronegen/tag.go:375
->>>>>>> 5f403562
+# Generated at dronegen/tag.go:414
 ################################################
 
 kind: pipeline
@@ -2271,11 +2301,7 @@
 ################################################
 # Generated using dronegen, do not edit by hand!
 # Use 'make dronegen' to update.
-<<<<<<< HEAD
-# Generated at dronegen/tag.go:223
-=======
-# Generated at dronegen/tag.go:233
->>>>>>> 5f403562
+# Generated at dronegen/tag.go:235
 ################################################
 
 kind: pipeline
@@ -2408,11 +2434,7 @@
 ################################################
 # Generated using dronegen, do not edit by hand!
 # Use 'make dronegen' to update.
-<<<<<<< HEAD
-# Generated at dronegen/tag.go:402
-=======
-# Generated at dronegen/tag.go:375
->>>>>>> 5f403562
+# Generated at dronegen/tag.go:414
 ################################################
 
 kind: pipeline
@@ -2573,11 +2595,7 @@
 ################################################
 # Generated using dronegen, do not edit by hand!
 # Use 'make dronegen' to update.
-<<<<<<< HEAD
-# Generated at dronegen/tag.go:402
-=======
-# Generated at dronegen/tag.go:375
->>>>>>> 5f403562
+# Generated at dronegen/tag.go:414
 ################################################
 
 kind: pipeline
@@ -2844,7 +2862,6 @@
     AWS_SECRET_ACCESS_KEY:
       from_secret: AWS_SECRET_ACCESS_KEY
     WORKSPACE_DIR: /tmp/build-darwin-amd64
-<<<<<<< HEAD
 - name: Register artifacts
   commands:
   - WORKSPACE_DIR=$${WORKSPACE_DIR:-/}
@@ -2874,7 +2891,6 @@
     RELEASES_KEY:
       from_secret: RELEASES_KEY
     WORKSPACE_DIR: /tmp/build-darwin-amd64
-=======
 - name: Clean up toolchains (post)
   commands:
   - set -u
@@ -2893,7 +2909,6 @@
     status:
     - success
     - failure
->>>>>>> 5f403562
 - name: Clean up exec runner storage (post)
   commands:
   - set -u
@@ -3238,11 +3253,7 @@
 ################################################
 # Generated using dronegen, do not edit by hand!
 # Use 'make dronegen' to update.
-<<<<<<< HEAD
-# Generated at dronegen/tag.go:223
-=======
-# Generated at dronegen/tag.go:233
->>>>>>> 5f403562
+# Generated at dronegen/tag.go:235
 ################################################
 
 kind: pipeline
@@ -3375,11 +3386,7 @@
 ################################################
 # Generated using dronegen, do not edit by hand!
 # Use 'make dronegen' to update.
-<<<<<<< HEAD
-# Generated at dronegen/tag.go:223
-=======
-# Generated at dronegen/tag.go:233
->>>>>>> 5f403562
+# Generated at dronegen/tag.go:235
 ################################################
 
 kind: pipeline
@@ -3512,11 +3519,7 @@
 ################################################
 # Generated using dronegen, do not edit by hand!
 # Use 'make dronegen' to update.
-<<<<<<< HEAD
-# Generated at dronegen/tag.go:402
-=======
-# Generated at dronegen/tag.go:375
->>>>>>> 5f403562
+# Generated at dronegen/tag.go:414
 ################################################
 
 kind: pipeline
@@ -3663,11 +3666,7 @@
 ################################################
 # Generated using dronegen, do not edit by hand!
 # Use 'make dronegen' to update.
-<<<<<<< HEAD
-# Generated at dronegen/tag.go:402
-=======
-# Generated at dronegen/tag.go:375
->>>>>>> 5f403562
+# Generated at dronegen/tag.go:414
 ################################################
 
 kind: pipeline
@@ -3814,11 +3813,7 @@
 ################################################
 # Generated using dronegen, do not edit by hand!
 # Use 'make dronegen' to update.
-<<<<<<< HEAD
-# Generated at dronegen/tag.go:402
-=======
-# Generated at dronegen/tag.go:375
->>>>>>> 5f403562
+# Generated at dronegen/tag.go:414
 ################################################
 
 kind: pipeline
@@ -3979,11 +3974,7 @@
 ################################################
 # Generated using dronegen, do not edit by hand!
 # Use 'make dronegen' to update.
-<<<<<<< HEAD
-# Generated at dronegen/tag.go:402
-=======
-# Generated at dronegen/tag.go:375
->>>>>>> 5f403562
+# Generated at dronegen/tag.go:414
 ################################################
 
 kind: pipeline
@@ -4144,11 +4135,7 @@
 ################################################
 # Generated using dronegen, do not edit by hand!
 # Use 'make dronegen' to update.
-<<<<<<< HEAD
-# Generated at dronegen/tag.go:223
-=======
-# Generated at dronegen/tag.go:233
->>>>>>> 5f403562
+# Generated at dronegen/tag.go:235
 ################################################
 
 kind: pipeline
@@ -4286,7 +4273,7 @@
 name: build-docker-images
 
 environment:
-  RUNTIME: go1.16.2
+  RUNTIME: go1.17.2
 
 trigger:
   event:
@@ -5066,10 +5053,6 @@
       name: drone-s3-debrepo-pvc
 ---
 kind: signature
-<<<<<<< HEAD
-hmac: 075c9b9e736b830cdfd3c35b9acda17d37b4efa3076747962ee8500d276a75df
-=======
-hmac: 49638e91f2ecd4fccf05988f89a2b7515d24863fbb1a3a323a6bed4682b8d3eb
->>>>>>> 5f403562
+hmac: bea2f18b1ce9424c74ff229e19fec18879d817b782b5e02dd55cb72abb9d074e
 
 ...