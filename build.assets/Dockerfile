--- conflicted
+++ resolved
@@ -62,11 +62,7 @@
 
 ARG LIBBPF_VERSION
 RUN mkdir -p /opt && cd /opt &&  \
-<<<<<<< HEAD
-    curl -Lf https://github.com/gravitational/libbpf/archive/refs/tags/v${LIBBPF_VERSION}.tar.gz | tar xz && \
-=======
-    curl -L https://github.com/libbpf/libbpf/archive/refs/tags/v${LIBBPF_VERSION}.tar.gz | tar xz && \
->>>>>>> 53180853
+    curl -Lf https://github.com/libbpf/libbpf/archive/refs/tags/v${LIBBPF_VERSION}.tar.gz | tar xz && \
     cd /opt/libbpf-${LIBBPF_VERSION}/src && \
     make &&  \
     BUILD_STATIC_ONLY=y DESTDIR=/opt/libbpf make install
@@ -288,11 +284,7 @@
 
 # Install Buf.
 RUN BIN="/usr/local/bin" && \
-<<<<<<< HEAD
-    VERSION="1.14.0" && \
-=======
     VERSION="1.15.0" && \
->>>>>>> 53180853
       curl -sSLf \
         "https://github.com/bufbuild/buf/releases/download/v${VERSION}/buf-$(uname -s)-$(uname -m)" \
         -o "${BIN}/buf" && \
